--- conflicted
+++ resolved
@@ -22,22 +22,13 @@
   <parent>
     <groupId>org.fusesource.fabric</groupId>
     <artifactId>fabric-scala</artifactId>
-<<<<<<< HEAD
     <version>7.0-SNAPSHOT</version>
-    <relativePath>../../fabric-scala</relativePath>
-=======
-    <version>99-master-SNAPSHOT</version>
     <relativePath>../../fabric/fabric-scala</relativePath>
->>>>>>> 76098338
   </parent>
 
   <groupId>org.fusesource.fabric.apollo</groupId>
   <artifactId>fabric-apollo-cli</artifactId>
-<<<<<<< HEAD
   <version>7.0-SNAPSHOT</version>
-=======
-  <version>99-master-SNAPSHOT</version>
->>>>>>> 76098338
 
   <name>${project.artifactId}</name>
 
@@ -86,11 +77,7 @@
     <dependency>
       <groupId>org.fusesource.fabric.apollo</groupId>
       <artifactId>fabric-apollo-cluster</artifactId>
-<<<<<<< HEAD
       <version>7.0-SNAPSHOT</version>
-=======
-      <version>99-master-SNAPSHOT</version>
->>>>>>> 76098338
       <optional>true</optional>
     </dependency>
 
@@ -124,13 +111,8 @@
     <!-- Optional Modules -->
     <dependency>
       <groupId>org.fusesource.fabric.apollo</groupId>
-<<<<<<< HEAD
-      <artifactId>fabric-apollo-leveldb</artifactId>
+      <artifactId>fabric-apollo-haleveldb</artifactId>
       <version>7.0-SNAPSHOT</version>
-=======
-      <artifactId>fabric-apollo-haleveldb</artifactId>
-      <version>99-master-SNAPSHOT</version>
->>>>>>> 76098338
       <scope>test</scope>
     </dependency>
     <dependency>
@@ -161,11 +143,7 @@
     <!--<dependency>-->
       <!--<groupId>org.fusesource.fabric.apollo</groupId>-->
       <!--<artifactId>fabric-apollo-amqp-broker</artifactId>-->
-<<<<<<< HEAD
       <!--<version>7.0-SNAPSHOT</version>-->
-=======
-      <!--<version>99-master-SNAPSHOT</version>-->
->>>>>>> 76098338
       <!--<scope>test</scope>-->
     <!--</dependency>-->
 
