<?xml version="1.0" encoding="UTF-8"?>
<!--
  Copyright (C) FuseSource, Inc.
  http://fusesource.com

  Licensed under the Apache License, Version 2.0 (the "License");
  you may not use this file except in compliance with the License.
  You may obtain a copy of the License at

     http://www.apache.org/licenses/LICENSE-2.0

  Unless required by applicable law or agreed to in writing, software
  distributed under the License is distributed on an "AS IS" BASIS,
  WITHOUT WARRANTIES OR CONDITIONS OF ANY KIND, either express or implied.
  See the License for the specific language governing permissions and
  limitations under the License.
  -->

<project xmlns="http://maven.apache.org/POM/4.0.0" xmlns:xsi="http://www.w3.org/2001/XMLSchema-instance" xsi:schemaLocation="http://maven.apache.org/POM/4.0.0 http://maven.apache.org/maven-v4_0_0.xsd">
  <modelVersion>4.0.0</modelVersion>

  <parent>
    <groupId>org.fusesource.fabric</groupId>
    <artifactId>fabric-scala</artifactId>
    <version>99-master-SNAPSHOT</version>
    <relativePath>../../fabric/fabric-scala</relativePath>
  </parent>

  <groupId>org.fusesource.fabric.apollo</groupId>
  <artifactId>fabric-apollo-cli</artifactId>
  <version>99-master-SNAPSHOT</version>

  <name>${project.artifactId}</name>

  <properties>
    <karaf-version>2.2.2</karaf-version>
    <jetty-version>7.5.1.v20110908</jetty-version>
    <hawtdispatch-version>1.9-SNAPSHOT</hawtdispatch-version>
  </properties>
    
  <dependencies>
    
    <!-- Scala Support -->
    <dependency>
      <groupId>org.scala-lang</groupId>
      <artifactId>scala-library</artifactId>
      <scope>compile</scope>
      <version>${scala-version}</version>
    </dependency>

    <dependency>
      <groupId>org.apache.activemq</groupId>
      <artifactId>apollo-cli</artifactId>
      <version>${apollo-version}</version>
    </dependency>    

    <dependency>
      <groupId>org.apache.activemq</groupId>
      <artifactId>apollo-broker</artifactId>
      <version>${apollo-version}</version>
      <optional>true</optional>
    </dependency>

    <dependency>
      <groupId>org.fusesource.fabric.apollo</groupId>
      <artifactId>fabric-apollo-cluster</artifactId>
      <version>99-master-SNAPSHOT</version>
      <optional>true</optional>
    </dependency>

    <!-- Testing Dependencies -->
    <dependency>
      <groupId>org.scalatest</groupId>
      <artifactId>scalatest_2.9.1</artifactId>
      <version>${scalatest-version}</version>
      <scope>test</scope>
    </dependency>
    <dependency>
      <groupId>junit</groupId>
      <artifactId>junit</artifactId>
      <scope>test</scope>
      <version>${junit-version}</version>
    </dependency>
    <dependency>
      <groupId>org.slf4j</groupId>
      <artifactId>slf4j-log4j12</artifactId>
      <version>${slf4j-version}</version>
      <scope>test</scope>
    </dependency>
    <dependency>
      <groupId>org.slf4j</groupId>
      <artifactId>jul-to-slf4j</artifactId>
      <version>${slf4j-version}</version>
      <scope>test</scope>
    </dependency>

    <!-- load all the store implementations -->
    <dependency>
      <groupId>org.fusesource.fabric.apollo</groupId>
      <artifactId>fabric-apollo-haleveldb</artifactId>
      <version>99-master-SNAPSHOT</version>
      <scope>test</scope>
    </dependency>
    <dependency>
      <groupId>org.apache.activemq</groupId>
      <artifactId>apollo-bdb</artifactId>
      <version>${apollo-version}</version>
      <scope>test</scope>
    </dependency>

    <!-- load all the protocols -->
    <dependency>
      <groupId>org.apache.activemq</groupId>
      <artifactId>apollo-stomp</artifactId>
      <version>${apollo-version}</version>
      <scope>test</scope>
    </dependency>
    <dependency>
      <groupId>org.apache.activemq</groupId>
      <artifactId>apollo-openwire</artifactId>
      <version>${apollo-version}</version>
      <scope>test</scope>
    </dependency>
    <dependency>
      <groupId>org.fusesource.fabric.apollo</groupId>
      <artifactId>fabric-apollo-mqtt</artifactId>
      <version>1.2-SNAPSHOT</version>
      <scope>test</scope>
    </dependency>

    <!-- load the web interface -->
    <dependency>
      <groupId>org.apache.activemq</groupId>
      <artifactId>apollo-web</artifactId>
      <version>${apollo-version}</version>
      <scope>test</scope>
<<<<<<< HEAD
    </dependency>
    <dependency>
      <groupId>org.eclipse.jetty.aggregate</groupId>
      <artifactId>jetty-all-server</artifactId>
      <version>${jetty-version}</version>
      <scope>test</scope>
    </dependency>
=======
    </dependency> -->
    <!--<dependency>-->
      <!--<groupId>org.fusesource.fabric.apollo</groupId>-->
      <!--<artifactId>fabric-apollo-amqp-broker</artifactId>-->
      <!--<version>99-master-SNAPSHOT</version>-->
      <!--<scope>test</scope>-->
    <!--</dependency>-->
>>>>>>> 76098338

  </dependencies>


</project><|MERGE_RESOLUTION|>--- conflicted
+++ resolved
@@ -134,7 +134,6 @@
       <artifactId>apollo-web</artifactId>
       <version>${apollo-version}</version>
       <scope>test</scope>
-<<<<<<< HEAD
     </dependency>
     <dependency>
       <groupId>org.eclipse.jetty.aggregate</groupId>
@@ -142,16 +141,6 @@
       <version>${jetty-version}</version>
       <scope>test</scope>
     </dependency>
-=======
-    </dependency> -->
-    <!--<dependency>-->
-      <!--<groupId>org.fusesource.fabric.apollo</groupId>-->
-      <!--<artifactId>fabric-apollo-amqp-broker</artifactId>-->
-      <!--<version>99-master-SNAPSHOT</version>-->
-      <!--<scope>test</scope>-->
-    <!--</dependency>-->
->>>>>>> 76098338
-
   </dependencies>
 
 
