<?xml version="1.0" encoding="UTF-8"?>
<!--
  Copyright (C) FuseSource, Inc.
  http://fusesource.com

  Licensed under the Apache License, Version 2.0 (the "License");
  you may not use this file except in compliance with the License.
  You may obtain a copy of the License at

     http://www.apache.org/licenses/LICENSE-2.0

  Unless required by applicable law or agreed to in writing, software
  distributed under the License is distributed on an "AS IS" BASIS,
  WITHOUT WARRANTIES OR CONDITIONS OF ANY KIND, either express or implied.
  See the License for the specific language governing permissions and
  limitations under the License.
  -->

<project xmlns="http://maven.apache.org/POM/4.0.0" xmlns:xsi="http://www.w3.org/2001/XMLSchema-instance"
  xsi:schemaLocation="http://maven.apache.org/POM/4.0.0 http://maven.apache.org/maven-v4_0_0.xsd">

  <modelVersion>4.0.0</modelVersion>

  <parent>
    <groupId>org.fusesource.fabric</groupId>
    <artifactId>fabric-scala</artifactId>
<<<<<<< HEAD
    <version>7.0-SNAPSHOT</version>
    <relativePath>../../fabric-scala</relativePath>
=======
    <version>99-master-SNAPSHOT</version>
    <relativePath>../../fabric/fabric-scala</relativePath>
>>>>>>> 76098338
  </parent>

  <groupId>org.fusesource.fabric.apollo</groupId>
  <artifactId>fabric-apollo-cluster</artifactId>
<<<<<<< HEAD
  <version>7.0-SNAPSHOT</version>
=======
  <version>99-master-SNAPSHOT</version>
>>>>>>> 76098338
  <packaging>jar</packaging>

  <name>${project.artifactId}</name>


  <dependencies>

    <dependency>
      <groupId>org.apache.activemq</groupId>
      <artifactId>apollo-broker</artifactId>
      <version>${apollo-version}</version>
    </dependency>

    <dependency>
      <groupId>org.apache.activemq</groupId>
      <artifactId>apollo-cli</artifactId>
      <version>${apollo-version}</version>
      <optional>true</optional>
    </dependency>

    <dependency>
      <groupId>org.fusesource.fabric</groupId>
      <artifactId>fabric-groups</artifactId>
<<<<<<< HEAD
      <version>7.0-SNAPSHOT</version>
=======
      <version>99-master-SNAPSHOT</version>
>>>>>>> 76098338
    </dependency>
    <dependency>
      <groupId>org.fusesource.fabric</groupId>
      <artifactId>fabric-linkedin-zookeeper</artifactId>
    </dependency>
    <dependency>
      <groupId>log4j</groupId>
      <artifactId>log4j</artifactId>
      <scope>provided</scope>
    </dependency>

    <!-- for zookeeper integration -->
<!--
    <dependency>
      <groupId>org.linkedin</groupId>
      <artifactId>org.linkedin.zookeeper-impl</artifactId>
      <version>${linkedin-zookeeper-version}</version>
      <exclusions>
        <exclusion>
          <groupId>com.sun.jdmk</groupId>
          <artifactId>jmxtools</artifactId>
        </exclusion>
        <exclusion>
          <groupId>org.slf4j</groupId>
          <artifactId>slf4j-api</artifactId>
        </exclusion>
      </exclusions>
    </dependency>
-->

    <!-- for osgi integration -->
    <dependency>
      <groupId>org.osgi</groupId>
      <artifactId>org.osgi.core</artifactId>
      <version>${osgi-version}</version>
      <scope>provided</scope>
    </dependency>

    <!-- Since we implement a jade template to display the BDB status -->
    <dependency>
      <groupId>org.apache.activemq</groupId>
      <artifactId>apollo-web</artifactId>
      <version>${apollo-version}</version>
      <optional>true</optional>
    </dependency>
    <dependency>
      <groupId>javax.servlet</groupId>
      <artifactId>servlet-api</artifactId>
      <version>${servlet-api-version}</version>
      <scope>provided</scope>
    </dependency>

    <!-- Scala Support -->
    <dependency>
      <groupId>org.scala-lang</groupId>
      <artifactId>scala-library</artifactId>
      <scope>compile</scope>
      <version>${scala-version}</version>
    </dependency>
    <dependency>
      <groupId>org.scala-lang</groupId>
      <artifactId>scala-compiler</artifactId>
      <version>${scala-version}</version>
      <scope>compile</scope>
      <optional>true</optional>
    </dependency>
    
    <!-- Testing Dependencies -->    
    <dependency>
      <groupId>org.scalatest</groupId>
      <artifactId>scalatest_2.9.1</artifactId>
      <version>${scalatest-version}</version>
      <scope>test</scope>
    </dependency>
    
    <dependency>
      <groupId>org.apache.activemq</groupId>
      <artifactId>apollo-broker</artifactId>
      <version>${apollo-version}</version>
      <type>test-jar</type>
      <scope>test</scope>
    </dependency>
    <dependency>
      <groupId>org.apache.activemq</groupId>
      <artifactId>apollo-stomp</artifactId>
      <version>${apollo-version}</version>
      <type>test-jar</type>
      <scope>test</scope>
    </dependency>
    <dependency>
      <groupId>org.apache.activemq</groupId>
      <artifactId>apollo-util</artifactId>
      <version>${apollo-version}</version>
      <type>test-jar</type>
      <scope>test</scope>
    </dependency>
    
    <dependency>
      <groupId>org.apache.activemq</groupId>
      <artifactId>apollo-stomp</artifactId>
      <version>${apollo-version}</version>
      <scope>test</scope>
    </dependency>

    <dependency>
      <groupId>junit</groupId>
      <artifactId>junit</artifactId>
      <scope>test</scope>
      <version>${junit-version}</version>
    </dependency>
    
    <dependency>
      <groupId>org.slf4j</groupId>
      <artifactId>slf4j-log4j12</artifactId>
      <version>${slf4j-version}</version>
      <scope>test</scope>
    </dependency>

  </dependencies>

  <build>
    <plugins>

      <plugin>
        <groupId>org.apache.maven.plugins</groupId>
        <artifactId>maven-jar-plugin</artifactId>
        <executions>
          <execution>
            <goals>
              <goal>test-jar</goal>
            </goals>
          </execution>
        </executions>
      </plugin>

      <plugin>
        <groupId>org.fusesource.scalate</groupId>
        <artifactId>maven-scalate-plugin</artifactId>
        <version>${scalate-version}</version>
        <executions>
          <execution>
            <goals>
              <goal>precompile</goal>
            </goals>
          </execution>
        </executions>
      </plugin>
      
      <!-- Tests are failing on windows, need to investigate -->
      <plugin>
        <groupId>org.apache.maven.plugins</groupId>
        <artifactId>maven-surefire-plugin</artifactId>
        <configuration>
          <!-- 
          <excludes>
            <exclude>**/**</exclude>
          </excludes> 
          -->
        </configuration>
      </plugin>
      
      <plugin>
        <groupId>org.fusesource.hawtbuf</groupId>
        <artifactId>hawtbuf-protoc</artifactId>
        <version>${hawtbuf-version}</version>
        <configuration>
          <type>alt</type>
        </configuration>
         <executions>
          <execution>
            <goals>
              <goal>compile</goal>
            </goals>
          </execution>
        </executions>
      </plugin>

    </plugins>
    <pluginManagement>
    	<plugins>
    		<!--This plugin's configuration is used to store Eclipse m2e settings only. It has no influence on the Maven build itself.-->
    		<plugin>
    			<groupId>org.eclipse.m2e</groupId>
    			<artifactId>lifecycle-mapping</artifactId>
    			<version>1.0.0</version>
    			<configuration>
    				<lifecycleMappingMetadata>
    					<pluginExecutions>
    						<pluginExecution>
    							<pluginExecutionFilter>
    								<groupId>
    									org.fusesource.hawtbuf
    								</groupId>
    								<artifactId>
    									hawtbuf-protoc
    								</artifactId>
    								<versionRange>[1.6,)</versionRange>
    								<goals>
    									<goal>compile</goal>
    								</goals>
    							</pluginExecutionFilter>
    							<action>
    								<ignore></ignore>
    							</action>
    						</pluginExecution>
    					</pluginExecutions>
    				</lifecycleMappingMetadata>
    			</configuration>
    		</plugin>
    	</plugins>
    </pluginManagement>
  </build>
</project><|MERGE_RESOLUTION|>--- conflicted
+++ resolved
@@ -24,22 +24,13 @@
   <parent>
     <groupId>org.fusesource.fabric</groupId>
     <artifactId>fabric-scala</artifactId>
-<<<<<<< HEAD
     <version>7.0-SNAPSHOT</version>
-    <relativePath>../../fabric-scala</relativePath>
-=======
-    <version>99-master-SNAPSHOT</version>
     <relativePath>../../fabric/fabric-scala</relativePath>
->>>>>>> 76098338
   </parent>
 
   <groupId>org.fusesource.fabric.apollo</groupId>
   <artifactId>fabric-apollo-cluster</artifactId>
-<<<<<<< HEAD
   <version>7.0-SNAPSHOT</version>
-=======
-  <version>99-master-SNAPSHOT</version>
->>>>>>> 76098338
   <packaging>jar</packaging>
 
   <name>${project.artifactId}</name>
@@ -63,11 +54,7 @@
     <dependency>
       <groupId>org.fusesource.fabric</groupId>
       <artifactId>fabric-groups</artifactId>
-<<<<<<< HEAD
       <version>7.0-SNAPSHOT</version>
-=======
-      <version>99-master-SNAPSHOT</version>
->>>>>>> 76098338
     </dependency>
     <dependency>
       <groupId>org.fusesource.fabric</groupId>
