--- conflicted
+++ resolved
@@ -20,13 +20,8 @@
   <parent>
     <groupId>org.fusesource.fabric</groupId>
     <artifactId>fabric-scala</artifactId>
-<<<<<<< HEAD
     <version>7.0-SNAPSHOT</version>
-    <relativePath>../../../fabric-scala</relativePath>
-=======
-    <version>99-master-SNAPSHOT</version>
     <relativePath>../../../fabric/fabric-scala</relativePath>
->>>>>>> 76098338
   </parent>
 
   <modelVersion>4.0.0</modelVersion>
@@ -35,22 +30,14 @@
   <artifactId>fabric-apollo-amqp-protocol</artifactId>
   <packaging>jar</packaging>
   <name>${project.artifactId}</name>
-<<<<<<< HEAD
   <version>7.0-SNAPSHOT</version>
-=======
-  <version>99-master-SNAPSHOT</version>
->>>>>>> 76098338
 
   <dependencies>
 
     <dependency>
       <groupId>org.fusesource.fabric.apollo.amqp</groupId>
       <artifactId>fabric-apollo-amqp-codec</artifactId>
-<<<<<<< HEAD
       <version>7.0-SNAPSHOT</version>
-=======
-      <version>99-master-SNAPSHOT</version>
->>>>>>> 76098338
     </dependency>
     <dependency>
       <groupId>org.apache.activemq</groupId>
