--- conflicted
+++ resolved
@@ -22,21 +22,13 @@
   <parent>
     <groupId>org.fusesource.fabric.apollo.amqp</groupId>
     <artifactId>fabric-apollo-amqp-project</artifactId>
-<<<<<<< HEAD
     <version>7.0-SNAPSHOT</version>
-=======
-    <version>99-master-SNAPSHOT</version>
->>>>>>> 76098338
     <relativePath>..</relativePath>
   </parent>
 
   <groupId>org.fusesource.fabric.apollo.amqp</groupId>
   <artifactId>fabric-apollo-amqp-codec</artifactId>
-<<<<<<< HEAD
   <version>7.0-SNAPSHOT</version>
-=======
-  <version>99-master-SNAPSHOT</version>
->>>>>>> 76098338
   <packaging>jar</packaging>
 
   <name>${project.artifactId}</name>
@@ -81,11 +73,7 @@
       <plugin>
         <groupId>org.fusesource.fabric.apollo.amqp</groupId>
         <artifactId>fabric-apollo-amqp-generator</artifactId>
-<<<<<<< HEAD
         <version>7.0-SNAPSHOT</version>
-=======
-        <version>99-master-SNAPSHOT</version>
->>>>>>> 76098338
         <configuration>
           <mainSourceDirectory>${basedir}/src/main/resources/amqp</mainSourceDirectory>
         </configuration>
