--- conflicted
+++ resolved
@@ -20,11 +20,7 @@
     <parent>
   	    <groupId>org.fusesource.insight</groupId>
   	    <artifactId>insight-project</artifactId>
-<<<<<<< HEAD
         <version>7.0-SNAPSHOT</version>
-=======
-        <version>99-master-SNAPSHOT</version>
->>>>>>> 76098338
     </parent>
 
   <artifactId>insight-log</artifactId>
