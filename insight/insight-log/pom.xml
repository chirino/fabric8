<!--
  Copyright (C) FuseSource, Inc.
  http://fusesource.com

  Licensed under the Apache License, Version 2.0 (the "License");
  you may not use this file except in compliance with the License.
  You may obtain a copy of the License at

     http://www.apache.org/licenses/LICENSE-2.0

  Unless required by applicable law or agreed to in writing, software
  distributed under the License is distributed on an "AS IS" BASIS,
  WITHOUT WARRANTIES OR CONDITIONS OF ANY KIND, either express or implied.
  See the License for the specific language governing permissions and
  limitations under the License.
  -->
<project xmlns="http://maven.apache.org/POM/4.0.0" xmlns:xsi="http://www.w3.org/2001/XMLSchema-instance" xsi:schemaLocation="http://maven.apache.org/POM/4.0.0 http://maven.apache.org/maven-v4_0_0.xsd">
  <modelVersion>4.0.0</modelVersion>

    <parent>
        <groupId>org.fusesource.insight</groupId>
        <artifactId>insight-project</artifactId>
<<<<<<< HEAD
        <version>99-master-SNAPSHOT</version>
=======
        <version>7.1.0.fuse-SNAPSHOT</version>
>>>>>>> 3e79682a
        <relativePath>..</relativePath>
    </parent>

  <artifactId>insight-log</artifactId>
  <name>${project.artifactId}</name>
  <description>Fuse Insight :: Logging</description>
  <packaging>bundle</packaging>

    <properties>
        <fuse.osgi.export>
          org.fusesource.insight.log*;version=${project.version},
          org.fusesource.insight.log.service*;version=${project.version};-noimport:=true
        </fuse.osgi.export>
        <fuse.osgi.import>
            org.apache.karaf.shell.log*;resolution:=optional,
            org.ops4j.pax.logging.spi*;resolution:=optional,
            *
        </fuse.osgi.import>
        <fuse.osgi.private.pkg>
        </fuse.osgi.private.pkg>
        <fuse.osgi.activator>org.fusesource.insight.log.service.LogQueryActivator</fuse.osgi.activator>
    </properties>

    <dependencies>

        <dependency>
            <groupId>org.osgi</groupId>
            <artifactId>org.osgi.core</artifactId>
            <scope>provided</scope>
        </dependency>
        <dependency>
            <groupId>org.osgi</groupId>
            <artifactId>org.osgi.compendium</artifactId>
            <scope>provided</scope>
        </dependency>

      <dependency>
          <groupId>org.apache.karaf.shell</groupId>
          <artifactId>org.apache.karaf.shell.log</artifactId>
          <scope>provided</scope>
          <optional>true</optional>
      </dependency>

        <dependency>
          <groupId>org.codehaus.jackson</groupId>
          <artifactId>jackson-mapper-asl</artifactId>
          <version>${jackson-version}</version>
        </dependency>


    </dependencies>
</project><|MERGE_RESOLUTION|>--- conflicted
+++ resolved
@@ -20,11 +20,7 @@
     <parent>
         <groupId>org.fusesource.insight</groupId>
         <artifactId>insight-project</artifactId>
-<<<<<<< HEAD
         <version>99-master-SNAPSHOT</version>
-=======
-        <version>7.1.0.fuse-SNAPSHOT</version>
->>>>>>> 3e79682a
         <relativePath>..</relativePath>
     </parent>
 
