--- conflicted
+++ resolved
@@ -151,6 +151,7 @@
             <version>${slf4j-version}</version>
             <scope>test</scope>
         </dependency>
+
     </dependencies>
 
     <modules>
@@ -161,16 +162,12 @@
         <module>fabric-agent</module>
         <module>fabric-commands</module>
         <module>fabric-camel</module>
-        <module>fabric-dosgi</module>
         <module>fabric-activemq</module>
         <module>fabric-distro</module>
         <module>fabric-groups</module>
-<<<<<<< HEAD
-        <module>fabric-util</module>
-=======
         <module>fabric-monitor</module>
         <module>fabric-launcher</module>
->>>>>>> e12954d0
+        <module>fabric-util</module>
     </modules>
 
     <build>
@@ -506,12 +503,6 @@
                 <groupId>org.apache.felix</groupId>
                 <artifactId>org.apache.felix.framework</artifactId>
                 <version>3.0.9</version>
-            </dependency>
-            <!-- Equinox -->
-            <dependency>
-                <groupId>org.eclipse.osgi</groupId>
-                <artifactId>org.eclipse.osgi</artifactId>
-                <version>3.6.0.v20100517</version>
             </dependency>
         </dependencies>
     </dependencyManagement>
