--- conflicted
+++ resolved
@@ -162,11 +162,8 @@
         <module>fabric-agent</module>
         <module>fabric-commands</module>
         <module>fabric-camel</module>
-<<<<<<< HEAD
         <module>fabric-dosgi</module>
-=======
         <module>fabric-activemq</module>
->>>>>>> 94ab27c3
         <module>fabric-distro</module>
         <module>fabric-groups</module>
         <module>fabric-monitor</module>
