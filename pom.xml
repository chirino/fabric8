<!--
  Copyright (C) FuseSource, Inc.
  http://fusesource.com

  Licensed under the Apache License, Version 2.0 (the "License");
  you may not use this file except in compliance with the License.
  You may obtain a copy of the License at

     http://www.apache.org/licenses/LICENSE-2.0

  Unless required by applicable law or agreed to in writing, software
  distributed under the License is distributed on an "AS IS" BASIS,
  WITHOUT WARRANTIES OR CONDITIONS OF ANY KIND, either express or implied.
  See the License for the specific language governing permissions and
  limitations under the License.
  -->

<project xmlns="http://maven.apache.org/POM/4.0.0" xmlns:xsi="http://www.w3.org/2001/XMLSchema-instance" xsi:schemaLocation="http://maven.apache.org/POM/4.0.0 http://maven.apache.org/maven-v4_0_0.xsd">
    <modelVersion>4.0.0</modelVersion>

    <parent>
        <groupId>org.fusesource</groupId>
        <artifactId>fusesource-pom</artifactId>
        <version>1.9</version>
    </parent>

    <groupId>org.fusesource</groupId>
    <artifactId>fuse-project</artifactId>
    <packaging>pom</packaging>
<<<<<<< HEAD
    <version>7.0-SNAPSHOT</version>
=======
    <version>99-master-SNAPSHOT</version>
>>>>>>> 76098338

    <name>${project.artifactId}</name>
    <description>Fuse Fabric</description>

    <url>http://fabric.fusesource.org/</url>

    <organization>
        <name>FuseSource</name>
        <url>http://fusesource.com</url>
    </organization>

    <licenses>
        <license>
            <name>The Apache Software License, Version 2.0</name>
            <url>http://www.apache.org/licenses/LICENSE-2.0.txt</url>
            <distribution>repo</distribution>
        </license>
    </licenses>

    <prerequisites>
        <maven>3.0.2</maven>
    </prerequisites>

    <properties>
        <forge-project-id>fabric</forge-project-id>
        <maven.compiler.source>1.6</maven.compiler.source>
        <maven.compiler.target>1.6</maven.compiler.target>

        <!-- OSGi bundles properties -->
        <fuse.osgi.bundle.name>${project.description}</fuse.osgi.bundle.name>
        <fuse.osgi.import.fabric.version>version="[$(version;==;${fuse.osgi.version}),$(version;=+;${fuse.osgi.version}))"
        </fuse.osgi.import.fabric.version>
        <fuse.osgi.import.strict.version>version="[$(version;===;${fuse.osgi.version}),$(version;==+;${fuse.osgi.version}))"
        </fuse.osgi.import.strict.version>
        <fuse.osgi.import.default.version>[$(version;==;$(@)),$(version;+;$(@)))</fuse.osgi.import.default.version>
        <fuse.osgi.import.defaults>
            org.springframework.*;version="[3,4)",
            org.apache.commons.logging.*;version="[1.1,2)",
            org.apache.camel.*;version="[2.8,3)",
        </fuse.osgi.import.defaults>
        <fuse.osgi.import.before.defaults />
        <fuse.osgi.import.additional />
        <fuse.osgi.import.pkg>
            org.fusesource.fabric.*;${fuse.osgi.import.fabric.version},
            ${fuse.osgi.import.before.defaults},
            ${fuse.osgi.import.defaults},
            ${fuse.osgi.import.additional},
            *
        </fuse.osgi.import.pkg>
        <fuse.osgi.activator />
        <fuse.osgi.failok>false</fuse.osgi.failok>
        <fuse.osgi.private.pkg>!*</fuse.osgi.private.pkg>
        <fuse.osgi.export>org.fusesource.fabric.*;version=${fuse.osgi.version};-noimport:=true</fuse.osgi.export>
        <fuse.osgi.split.pkg>-split-package:=first</fuse.osgi.split.pkg>
        <fuse.osgi.import>${fuse.osgi.import.pkg}</fuse.osgi.import>
        <fuse.osgi.dynamic />
        <fuse.osgi.symbolic.name>${project.groupId}.${project.artifactId}</fuse.osgi.symbolic.name>
        <fuse.osgi.exclude.dependencies>false</fuse.osgi.exclude.dependencies>
        <fuse.osgi.resource>{maven-resources}</fuse.osgi.resource>
        <fuse.osgi.services.export />
        <fabric.embed.dependency>!*</fabric.embed.dependency>

        <perfectus-build>20</perfectus-build>

        <!-- TODO this is required for some AMQ OSGi fixes -->
        <activemq-version>5.6-fuse-SNAPSHOT</activemq-version>
<!--
<activemq-version>5.5-fuse-SNAPSHOT</activemq-version>
-->
        <apollo-version>1.1-SNAPSHOT</apollo-version>
        <antlr-version>3.3</antlr-version>
        <bndlib-version>1.43.0</bndlib-version>
        <commons-codec-version>1.3_4</commons-codec-version>
        <commons-io-version>1.4_2</commons-io-version>
        <commons-lang-version>2.4_5</commons-lang-version>
        <common-math-version>2.2</common-math-version>
        <commons-pool-version>1.5.4_3</commons-pool-version>
<<<<<<< HEAD
        <cxf-version>2.5.x-fuse-SNAPSHOT</cxf-version>
        <camel-version>2.9.x-fuse-SNAPSHOT</camel-version>
        <hadoop-version>0.20.2</hadoop-version>
=======
        <cxf-version>2.4.3-fuse-00-${perfectus-build}</cxf-version>
        <camel-version>2.8.0-fuse-01-${perfectus-build}</camel-version>
        <equinox.version>3.6.0.v20100517</equinox.version>
        <felix.framework.version>3.0.9-fuse-03-${perfectus-build}</felix.framework.version>
        <hadoop-version>1.0.0</hadoop-version>
>>>>>>> 76098338
        <hawtbuf-version>1.8</hawtbuf-version>
        <hawtdispatch-version>1.8</hawtdispatch-version>
        <jackson-version>1.9.2</jackson-version>
        <jasypt-version>1.7</jasypt-version>
        <jaxb-api-version>2.1</jaxb-api-version>
        <jaxb-version>2.1.13</jaxb-version>
        <jclouds-version>1.3.1</jclouds-version>
        <jclouds-karaf-version>1.3.1</jclouds-karaf-version>
        <jersey-version>1.10</jersey-version>
        <jetty-plugin-version>7.4.5.v20110725</jetty-plugin-version>
        <jetty-version>7.4.5.v20110725</jetty-version>
        <jms-1.1-version>1.1.1</jms-1.1-version>
        <jna-version>3.3.0</jna-version>
        <jna-bundle-version>1.1</jna-bundle-version>
        <jsch-smx-version>0.1.44_2</jsch-smx-version>
        <junit-version>4.8.1</junit-version>
<<<<<<< HEAD
        <karaf-version>2.2.5-fuse-SNAPSHOT</karaf-version>
=======
        <karaf-version>2.2.2-fuse-02-${perfectus-build}</karaf-version>
<!--
<karaf-version>2.2.4-fuse-00-12</karaf-version>
-->
>>>>>>> 76098338
        <libvirt-version>0.4.6</libvirt-version>
        <libvirt-bundle-version>1.1</libvirt-bundle-version>
        <linkedin-zookeeper-version>1.4.0</linkedin-zookeeper-version>
        <zookeeper-version>3.4.0</zookeeper-version>
        <!-- TODO - zap with logback?? -->
        <log4j-version>1.2.16</log4j-version>
        <logback-version>1.0.0</logback-version>
        <maven-assembly-plugin-version>2.2.2</maven-assembly-plugin-version>
        <maven-bundle-plugin-version>2.3.4</maven-bundle-plugin-version>
        <maven-fab-plugin-version>1.16</maven-fab-plugin-version>
        <mvnplugins-version>1.14</mvnplugins-version>
        <ops4j-base.version>1.2.2</ops4j-base.version>
        <ops4j-pax-swissbox-bnd.version>1.3.0</ops4j-pax-swissbox-bnd.version>
        <ops4j-pax-swissbox-property.version>1.2.0</ops4j-pax-swissbox-property.version>
        <ops4j-pax-swissbox-optional-jcl.version>1.3.1</ops4j-pax-swissbox-optional-jcl.version>
        <osgi-version>4.2.0</osgi-version>
        <pax.url.version>1.1.3</pax.url.version>
        <pax.url.mvn.version>1.2.6</pax.url.mvn.version>
        <pax.url.mvn.commons.version>1.3.4</pax.url.mvn.commons.version>
        <quartz-version>1.8.5_1</quartz-version>
        <rrd4j-version>2.0.7</rrd4j-version>
        <scala-version>2.9.1</scala-version>
        <scala-osgi-version>2.9.1</scala-osgi-version>
        <scala-plugin-version>2.15.1</scala-plugin-version>
        <scalamd-version>1.5</scalamd-version>
        <scalate-version>1.5.3</scalate-version>
        <scalatest-version>1.6.1</scalatest-version>
        <servicemix.nmr.version>1.6.0-fuse-SNAPSHOT</servicemix.nmr.version>
        <servlet-api-version>2.5</servlet-api-version>
        <sigar-version>1.6.4</sigar-version>
        <slf4j-api-version>1.6.1</slf4j-api-version>
        <slf4j-version>1.6.1</slf4j-version>
        <spring-osgi-version>1.2.1</spring-osgi-version>
        <spring-version>3.0.6.RELEASE</spring-version>
        <surefire-version>2.5</surefire-version>
        <wagon-webdav-plugin-version>1.0-beta-7</wagon-webdav-plugin-version>
        <war-plugin-version>2.1.1</war-plugin-version>
        <xalan.version>2.7.1</xalan.version>
        <xbean-version>3.7</xbean-version>
        <xerces.version>2.11.0</xerces.version>
        <xjc-version>2.1.10.1</xjc-version>
        <xml.api.version>2.11.0-20110622</xml.api.version>
        <zookeeper-version>3.4.2</zookeeper-version>
    </properties>


    <distributionManagement>
        <repository>
            <id>fusesource-nexus-staging</id>
            <name>Fusesource Release Repository</name>
            <url>http://repo.fusesource.com/nexus/service/local/staging/deploy/maven2</url>
        </repository>
        <snapshotRepository>
            <id>fusesource-nexus-snapshots</id>
            <name>Fusesource Nexus Snapshots</name>
            <url>http://repo.fusesource.com/nexus/content/repositories/snapshots</url>
        </snapshotRepository>
        <site>
            <id>website.fusesource.org</id>
            <name>website</name>
            <url>dav:http://fusesource.com/forge/dav/fabric/maven/${project.version}</url>
        </site>
    </distributionManagement>
    <dependencies>

        <!-- test -->
        <dependency>
            <groupId>junit</groupId>
            <artifactId>junit</artifactId>
            <version>${junit-version}</version>
            <scope>test</scope>
        </dependency>
        <dependency>
            <groupId>org.slf4j</groupId>
            <artifactId>slf4j-log4j12</artifactId>
            <version>${slf4j-version}</version>
            <scope>test</scope>
        </dependency>

    </dependencies>

    <modules>
        <module>patch</module>
        <module>fabric</module>
        <module>fab</module>
        <module>insight</module>
        <module>mq</module>
        <module>eca</module>
        <module>stream</module>
        <module>esb</module>
    </modules>

    <build>
        <defaultGoal>install</defaultGoal>

        <resources>
            <resource>
                <directory>src/main/resources</directory>
                <filtering>true</filtering>
            </resource>
        </resources>

        <pluginManagement>
            <plugins>
                <plugin>
                    <groupId>org.apache.felix</groupId>
                    <artifactId>maven-bundle-plugin</artifactId>
                    <version>${maven-bundle-plugin-version}</version>
                    <extensions>true</extensions>
                    <configuration>
                        <excludeDependencies>${fuse.osgi.exclude.dependencies}</excludeDependencies>
                        <instructions>
                            <Bundle-Name>${fuse.osgi.bundle.name}</Bundle-Name>
                            <Bundle-SymbolicName>${fuse.osgi.symbolic.name}</Bundle-SymbolicName>
                            <Bundle-DocURL>http://fabric.fusesource.org/</Bundle-DocURL>
                            <Bundle-Activator>${fuse.osgi.activator}</Bundle-Activator>
                            <Export-Package>${fuse.osgi.export}</Export-Package>
                            <Import-Package>${fuse.osgi.import}</Import-Package>
                            <DynamicImport-Package>${fuse.osgi.dynamic}</DynamicImport-Package>
                            <Private-Package>${fuse.osgi.private.pkg}</Private-Package>
                            <Implementation-Title>FuseSource FON</Implementation-Title>
                            <Implementation-Version>${project.version}</Implementation-Version>
                            <Include-Resource>${fuse.osgi.resource}</Include-Resource>
                            <_versionpolicy>${fuse.osgi.import.default.version}</_versionpolicy>
                            <_failok>${fuse.osgi.failok}</_failok>
                            <Export-Service>${fuse.osgi.services.export}</Export-Service>
                            <Embed-Dependency>${fabric.embed.dependency}</Embed-Dependency>
                        </instructions>
                    </configuration>
                    <executions>
                        <execution>
                            <id>cleanVersions</id>
                            <phase>generate-sources</phase>
                            <goals>
                                <goal>cleanVersions</goal>
                            </goals>
                            <configuration>
                                <versions>
                                    <karaf.osgi.version>${karaf-version}</karaf.osgi.version>
                                </versions>
                            </configuration>
                        </execution>
                    </executions>
                </plugin>

              <!--This plugin's configuration is used to store Eclipse m2e settings only. It has no influence on the Maven build itself.-->
              <plugin>
                <groupId>org.eclipse.m2e</groupId>
                <artifactId>lifecycle-mapping</artifactId>
                <version>1.0.0</version>
                <configuration>
                  <lifecycleMappingMetadata>
                    <pluginExecutions>
                      <pluginExecution>
                        <pluginExecutionFilter>
                          <groupId>
                            org.apache.felix
                          </groupId>
                          <artifactId>
                            maven-bundle-plugin
                          </artifactId>
                          <versionRange>
                            [2.1.0,)
                          </versionRange>
                          <goals>
                            <goal>cleanVersions</goal>
                          </goals>
                        </pluginExecutionFilter>
                        <action>
                          <ignore />
                        </action>
                      </pluginExecution>
                    </pluginExecutions>
                  </lifecycleMappingMetadata>
                </configuration>
              </plugin>

              <plugin>
                <groupId>org.scala-tools</groupId>
                <artifactId>maven-scala-plugin</artifactId>
                <version>${scala-plugin-version}</version>
                <executions>
                  <execution>
                    <goals>
                      <goal>compile</goal>
                      <goal>testCompile</goal>
                    </goals>
                    <configuration>
                      <args>
                        <arg>-deprecation</arg>
                      </args>
                      <compilerPlugins>
                        <compilerPlugin>
                          <groupId>org.fusesource.jvmassert</groupId>
                          <artifactId>jvmassert</artifactId>
                          <version>1.1</version>
                        </compilerPlugin>
                      </compilerPlugins>
                    </configuration>
                  </execution>
                </executions>
                <configuration>
                  <jvmArgs>
                    <jvmArg>-Xmx1024m</jvmArg>
                    <jvmArg>-Xss8m</jvmArg>
                  </jvmArgs>
                  <scalaVersion>${scala-version}</scalaVersion>
                </configuration>
              </plugin>
            </plugins>
          </pluginManagement>


        <plugins>
            <plugin>
                <groupId>org.apache.maven.plugins</groupId>
                <artifactId>maven-compiler-plugin</artifactId>
                <version>2.3.2</version>
                <configuration>
                    <source>${maven.compiler.source}</source>
                    <target>${maven.compiler.target}</target>
                </configuration>
            </plugin>


            <plugin>
                <groupId>org.apache.maven.plugins</groupId>
                <artifactId>maven-deploy-plugin</artifactId>
                <version>2.7</version>
            </plugin>

            <plugin>
              <groupId>org.codehaus.mojo</groupId>
              <artifactId>build-helper-maven-plugin</artifactId>
              <version>1.5</version>
            </plugin>

            <plugin>
                <artifactId>maven-surefire-plugin</artifactId>
                <version>${surefire-version}</version>
                <configuration>
                    <forkMode>once</forkMode>
                    <!-- these settings are mandatory to avoid SureFire giving a bogus system property to the web container -->
                    <useSystemClassLoader>false</useSystemClassLoader>
                    <useManifestOnlyJar>false</useManifestOnlyJar>
                    <failIfNoTests>false</failIfNoTests>
                    <includes>
                        <include>**/*Test.*</include>
                    </includes>
                    <excludes>
                    </excludes>
                </configuration>
            </plugin>

            <plugin>
                <groupId>org.apache.maven.plugins</groupId>
                <artifactId>maven-jar-plugin</artifactId>
                <version>2.2</version>
                <configuration>
                    <archive>
                        <manifest>
                            <addDefaultImplementationEntries>true</addDefaultImplementationEntries>
                            <addDefaultSpecificationEntries>true</addDefaultSpecificationEntries>
                        </manifest>
                    </archive>
                </configuration>
            </plugin>

            <plugin>
                <groupId>org.apache.felix</groupId>
                <artifactId>maven-bundle-plugin</artifactId>
                <inherited>true</inherited>
                <executions>
                    <execution>
                        <id>cleanVersions</id>
                        <phase>generate-sources</phase>
                        <goals>
                            <goal>cleanVersions</goal>
                        </goals>
                        <configuration>
                            <versions>
                                <fuse.osgi.version>${project.version}</fuse.osgi.version>
                            </versions>
                        </configuration>
                    </execution>
                </executions>
            </plugin>




        </plugins>
    </build>

    <repositories>
        <repository>
            <id>repo1.maven</id>
            <name>Maven Central Repo</name>
            <url>http://repo1.maven.org/maven2/</url>
        </repository>
        <repository>
            <id>fusesource.m2</id>
            <name>FuseSource Community Release Repository</name>
            <url>http://repo.fusesource.com/nexus/content/repositories/public</url>
            <snapshots>
                <enabled>false</enabled>
            </snapshots>
            <releases>
                <enabled>true</enabled>
            </releases>
        </repository>
        <repository>
            <id>fusesource.m2-snapshot</id>
            <name>FuseSource Community Snapshot Repository</name>
            <url>http://repo.fusesource.com/nexus/content/repositories/snapshots</url>
            <snapshots>
                <enabled>true</enabled>
            </snapshots>
            <releases>
                <enabled>false</enabled>
            </releases>
        </repository>
        <repository>
            <id>fusesource.nexus.m2-snapshot</id>
            <name>FuseSource Community Snapshot Repository</name>
            <url>http://repo.fusesource.com/nexus/content/groups/public-snapshots</url>
            <snapshots>
                <enabled>true</enabled>
            </snapshots>
            <releases>
                <enabled>false</enabled>
            </releases>
        </repository>
        <repository>
            <id>apache.snapshots</id>
            <name>Apache Development Snapshot Repository</name>
            <url>https://repository.apache.org/content/repositories/snapshots</url>
            <releases>
                <enabled>false</enabled>
            </releases>
            <snapshots>
                <enabled>true</enabled>
            </snapshots>
        </repository>
        <repository>
            <id>scala-tools.org-releases</id>
            <url>http://scala-tools.org/repo-releases</url>
            <releases><enabled>true</enabled></releases>
            <snapshots><enabled>false</enabled></snapshots>
        </repository>
        <repository>
            <id>scala-tools.org-snapshots</id>
            <url>http://scala-tools.org/repo-snapshots</url>
            <snapshots><enabled>true</enabled></snapshots>
            <releases><enabled>false</enabled></releases>
        </repository>
        
        <repository>
          <id>java.net.m2</id>
          <url>http://download.java.net/maven/2</url>
          <releases><enabled>true</enabled></releases>
          <snapshots><enabled>false</enabled></snapshots>
        </repository>
        <repository>
          <id>glassfish-repo-archive</id>
          <url>http://maven.glassfish.org/content/groups/glassfish</url>
          <releases><enabled>true</enabled></releases>
          <snapshots><enabled>false</enabled></snapshots>
        </repository>
        
        <!-- for the bdb je dependency -->
        <repository>
          <id>oracleReleases</id>
          <url>http://download.oracle.com/maven</url>
          <layout>default</layout>
        </repository>
            
    </repositories>

    <pluginRepositories>
        <pluginRepository>
            <id>fusesource.nexus.m2-snapshot</id>
            <name>FuseSource Community Snapshot Repository</name>
            <url>http://repo.fusesource.com/nexus/content/groups/public-snapshots</url>
            <snapshots>
                <enabled>true</enabled>
            </snapshots>
            <releases>
                <enabled>false</enabled>
            </releases>
        </pluginRepository>

        <pluginRepository>
            <id>apache.snapshots</id>
            <name>Apache Development Snapshot Repository</name>
            <url>https://repository.apache.org/content/repositories/snapshots</url>
            <releases>
                <enabled>false</enabled>
            </releases>
            <snapshots>
                <enabled>true</enabled>
            </snapshots>
        </pluginRepository>

         <pluginRepository>
            <id>fusesource.m2</id>
            <name>FuseSource Community Release Repository</name>
            <url>http://repo.fusesource.com/nexus/content/repositories/public</url>
            <snapshots>
                <enabled>false</enabled>
            </snapshots>
            <releases>
                <enabled>true</enabled>
            </releases>
        </pluginRepository>
    </pluginRepositories>


    <dependencyManagement>
        <dependencies>
            <!-- Fabric -->
            <dependency>
                <groupId>org.fusesource.fabric</groupId>
                <artifactId>fabric-zookeeper</artifactId>
                <version>${project.version}</version>
                <scope>provided</scope>
            </dependency>
            <dependency>
                <groupId>org.fusesource.fabric</groupId>
                <artifactId>fabric-linkedin-zookeeper</artifactId>
                <version>${project.version}</version>
                <scope>provided</scope>
            </dependency>
            <dependency>
                <groupId>org.fusesource.fabric</groupId>
                <artifactId>fabric-core</artifactId>
                <version>${project.version}</version>
                <scope>provided</scope>
            </dependency>
            <dependency>
                <groupId>org.fusesource.fabric</groupId>
                <artifactId>fabric-configadmin</artifactId>
                <version>${project.version}</version>
                <scope>provided</scope>
            </dependency>
            <dependency>
                <groupId>org.fusesource.fabric</groupId>
                <artifactId>fabric-agent</artifactId>
                <version>${project.version}</version>
                <scope>provided</scope>
            </dependency>
            <dependency>
                <groupId>org.fusesource.fabric</groupId>
                <artifactId>fabric-camel</artifactId>
                <version>${project.version}</version>
                <scope>provided</scope>
            </dependency>
            <dependency>
                <groupId>org.fusesource.fabric</groupId>
                <artifactId>fabric-commands</artifactId>
                <version>${project.version}</version>
                <scope>provided</scope>
            </dependency>
            <dependency>
                <groupId>org.fusesource.fabric</groupId>
                <artifactId>fabric-zookeeper-commands</artifactId>
                <version>${project.version}</version>
                <scope>provided</scope>
            </dependency>
            <dependency>
                <groupId>org.fusesource.fabric.virt</groupId>
                <artifactId>org.fusesource.fabric.virt.commands</artifactId>
                <version>${project.version}</version>
                <scope>provided</scope>
            </dependency>
            <dependency>
                <groupId>org.fusesource.fabric.virt</groupId>
                <artifactId>org.fusesource.fabric.virt.services</artifactId>
                <version>${project.version}</version>
                <scope>provided</scope>
            </dependency>
            <dependency>
                <groupId>org.fusesource.fabric.virt.bundles</groupId>
                <artifactId>org.fusesource.fabric.virt.bundles.jna</artifactId>
                <version>${jna-bundle-version}</version>
                <scope>provided</scope>
            </dependency>
            <dependency>
                <groupId>org.fusesource.fabric.virt.bundles</groupId>
                <artifactId>org.fusesource.fabric.virt.bundles.libvirt</artifactId>
                 <version>${libvirt-bundle-version}</version>
                <scope>provided</scope>
            </dependency>
            <dependency>
                <groupId>org.fusesource.fabric</groupId>
                <artifactId>fabric-zookeeper-spring</artifactId>
                <version>${project.version}</version>
                <scope>provided</scope>
            </dependency>
            <dependency>
                <groupId>org.fusesource.fabric</groupId>
                <artifactId>fabric-util</artifactId>
                <version>${project.version}</version>
                <scope>provided</scope>
            </dependency>
            <dependency>
                <groupId>org.fusesource.fabric</groupId>
                <artifactId>fabric-maven-proxy</artifactId>
                <version>${project.version}</version>
                <scope>provided</scope>
            </dependency>
            <dependency>
                <groupId>org.fusesource.fabric</groupId>
                <artifactId>fabric-groups</artifactId>
                <version>${project.version}</version>
                <scope>provided</scope>
            </dependency>
            <dependency>
                <groupId>org.fusesource.fabric</groupId>
                <artifactId>fabric-monitor</artifactId>
                <version>${project.version}</version>
                <scope>provided</scope>
            </dependency>
            <dependency>
                <groupId>org.fusesource.fabric</groupId>
			          <artifactId>org.fusesource.fabric.karaf.branding</artifactId>
                <version>${project.version}</version>
            </dependency>
            <dependency>
                <groupId>org.fusesource.insight</groupId>
                <artifactId>insight-log</artifactId>
                <version>${project.version}</version>
            </dependency>
            <dependency>
                <groupId>org.fusesource.insight</groupId>
                <artifactId>insight-graph</artifactId>
                <version>${project.version}</version>
            </dependency>
            <dependency>
               <groupId>org.fusesource.insight</groupId>
               <artifactId>insight-log-elasticsearch</artifactId>
               <version>${project.version}</version>
            </dependency>
            <dependency>
                <groupId>org.fusesource.mq</groupId>
                <artifactId>mq-fabric</artifactId>
                <version>${project.version}</version>
            </dependency>
            <dependency>
                <groupId>org.fusesource.patch</groupId>
                <artifactId>patch-core</artifactId>
                <version>${project.version}</version>
            </dependency>
            <dependency>
                <groupId>org.fusesource.patch</groupId>
                <artifactId>patch-commands</artifactId>
                <version>${project.version}</version>
            </dependency>
            <dependency>
                <groupId>org.fusesource.patch</groupId>
                <artifactId>patch-management</artifactId>
                <version>${project.version}</version>
            </dependency>
            <!-- OSGi -->
            <dependency>
                <groupId>org.osgi</groupId>
                <artifactId>org.osgi.core</artifactId>
                <version>${osgi-version}</version>
                <scope>provided</scope>
            </dependency>
            <dependency>
                <groupId>org.osgi</groupId>
                <artifactId>org.osgi.compendium</artifactId>
                <version>${osgi-version}</version>
                <scope>provided</scope>
            </dependency>
            <dependency>
                <groupId>org.osgi</groupId>
                <artifactId>org.osgi.enterprise</artifactId>
                <version>${osgi-version}</version>
                <scope>provided</scope>
            </dependency>
            <!-- LogBack -->
            <dependency>
                <groupId>ch.qos.logback</groupId>
                <artifactId>logback-classic</artifactId>
                <version>${logback-version}</version>
            </dependency>
            <!-- LinkedIn ZooKeeper -->
            <dependency>
                <groupId>org.linkedin</groupId>
                <artifactId>org.linkedin.zookeeper-impl</artifactId>
                <version>${linkedin-zookeeper-version}</version>
                <scope>provided</scope>
                <exclusions>
                    <exclusion>
                        <groupId>com.sun.jdmk</groupId>
                        <artifactId>jmxtools</artifactId>
                    </exclusion>
                </exclusions>
            </dependency>
            <dependency>
                <groupId>org.linkedin</groupId>
                <artifactId>org.linkedin.util-core</artifactId>
                <version>${linkedin-zookeeper-version}</version>
                <scope>provided</scope>
            </dependency>
            <dependency>
                <groupId>org.apache.zookeeper</groupId>
                <artifactId>zookeeper</artifactId>
                <version>${zookeeper-version}</version>
                <scope>provided</scope>
            </dependency>
            <!-- Log4j -->
            <dependency>
                <groupId>log4j</groupId>
                <artifactId>log4j</artifactId>
                <version>${log4j-version}</version>
            </dependency>
            <!-- Slf4j -->
            <dependency>
                <groupId>org.slf4j</groupId>
                <artifactId>slf4j-api</artifactId>
                <version>${slf4j-version}</version>
            </dependency>
            <dependency>
                <groupId>org.slf4j</groupId>
                <artifactId>slf4j-simple</artifactId>
                <version>${slf4j-version}</version>
            </dependency>
            <dependency>
                <groupId>org.slf4j</groupId>
                <artifactId>slf4j-log4j12</artifactId>
                <version>${slf4j-version}</version>
            </dependency>
            <!-- Commons Logging -->
            <dependency>
                <groupId>commons-logging</groupId>
                <artifactId>commons-logging-api</artifactId>
                <version>1.1</version>
            </dependency>
            <!-- Karaf version -->
            <dependency>
                <groupId>org.apache.karaf.shell</groupId>
                <artifactId>org.apache.karaf.shell.console</artifactId>
                <version>${karaf-version}</version>
            </dependency>
            <dependency>
                <groupId>org.apache.karaf.shell</groupId>
                <artifactId>org.apache.karaf.shell.dev</artifactId>
                <version>${karaf-version}</version>
            </dependency>
            <dependency>
                <groupId>org.apache.karaf.shell</groupId>
                <artifactId>org.apache.karaf.shell.log</artifactId>
                <version>${karaf-version}</version>
            </dependency>
            <dependency>
                <groupId>org.apache.karaf.features</groupId>
                <artifactId>org.apache.karaf.features.core</artifactId>
                <version>${karaf-version}</version>
            </dependency>
            <dependency>
                <groupId>org.apache.karaf.admin</groupId>
                <artifactId>org.apache.karaf.admin.core</artifactId>
                <version>${karaf-version}</version>
            </dependency>
            <dependency>
                <groupId>org.apache.karaf.admin</groupId>
                <artifactId>org.apache.karaf.admin.management</artifactId>
                <version>${karaf-version}</version>
            </dependency>

            <!-- OSGi Scala distro -->
            <dependency>
                <groupId>com.weiglewilczek.scala-lang-osgi</groupId>
                <artifactId>scala-library</artifactId>
                <version>${scala-osgi-version}</version>
            </dependency>
            <dependency>
              <groupId>org.scala-lang</groupId>
              <artifactId>scala-library</artifactId>
              <version>${scala-version}</version>
            </dependency>

            <!-- Others -->
            <dependency>
                <groupId>org.ops4j.pax.url</groupId>
                <artifactId>pax-url-mvn</artifactId>
                <version>1.2.5</version>
            </dependency>
            <dependency>
                <groupId>org.apache.felix</groupId>
                <artifactId>org.apache.felix.utils</artifactId>
                <version>1.1.0</version>
            </dependency>
            <dependency>
                <groupId>org.apache.felix</groupId>
                <artifactId>org.apache.felix.framework</artifactId>
                <version>3.0.9</version>
            </dependency>
            <!-- Equinox -->
            <dependency>
                <groupId>org.eclipse.osgi</groupId>
                <artifactId>org.eclipse.osgi</artifactId>
                <version>3.6.0.v20100517</version>
            </dependency>
            <!-- Hawt stuff -->
          <dependency>
              <groupId>org.fusesource.hawtdispatch</groupId>
              <artifactId>hawtdispatch</artifactId>
              <version>${hawtdispatch-version}</version>
          </dependency>
          <dependency>
              <groupId>org.fusesource.hawtbuf</groupId>
              <artifactId>hawtbuf</artifactId>
              <version>${hawtbuf-version}</version>
          </dependency>
            <!-- EasyMock -->
          <dependency>
              <groupId>org.easymock</groupId>
              <artifactId>easymock</artifactId>
              <version>2.4</version>
          </dependency>
          <!-- JSCH -->
          <dependency>
              <groupId>org.apache.servicemix.bundles</groupId>
              <artifactId>org.apache.servicemix.bundles.jsch</artifactId>
              <version>${jsch-smx-version}</version>
          </dependency>
           <!-- JCLOUDS -->
            <dependency>
              <groupId>org.jclouds</groupId>
              <artifactId>jclouds-compute</artifactId>
              <version>${jclouds-version}</version>
          </dependency>
          <dependency>
              <groupId>org.jclouds.provider</groupId>
              <artifactId>aws-ec2</artifactId>
              <version>${jclouds-version}</version>
          </dependency>
          <!-- LibVirt -->
            <dependency>
                <groupId>net.java.dev.jna</groupId>
                <artifactId>jna</artifactId>
                <version>${jna-version}</version>
            </dependency>

            <dependency>
                <groupId>org.libvirt</groupId>
                <artifactId>libvirt</artifactId>
                <version>${libvirt-version}</version>
            </dependency>


          <!-- Hadoop -->
          <dependency>
              <groupId>org.apache.hadoop</groupId>
              <artifactId>hadoop-core</artifactId>
              <version>${hadoop-version}</version>
              <exclusions>
                  <exclusion>
                      <groupId>org.mortbay.jetty</groupId>
                      <artifactId>jetty</artifactId>
                  </exclusion>
                  <exclusion>
                      <groupId>org.mortbay.jetty</groupId>
                      <artifactId>jetty-util</artifactId>
                  </exclusion>
                  <exclusion>
                      <groupId>org.mortbay.jetty</groupId>
                      <artifactId>jsp-2.1</artifactId>
                  </exclusion>
                  <exclusion>
                      <groupId>org.mortbay.jetty</groupId>
                      <artifactId>jsp-api-2.1</artifactId>
                  </exclusion>
                  <exclusion>
                      <groupId>org.mortbay.jetty</groupId>
                      <artifactId>servlet-api-2.5</artifactId>
                  </exclusion>
              </exclusions>
            </dependency>
            <dependency>
                <groupId>org.apache.hadoop</groupId>
                <artifactId>hadoop-tools</artifactId>
                <version>${hadoop-version}</version>
           </dependency>
            <!-- Jetty -->
            <dependency>
                <groupId>org.eclipse.jetty</groupId>
                <artifactId>jetty-server</artifactId>
                <version>${jetty-version}</version>
            </dependency>
            <dependency>
                <groupId>org.eclipse.jetty</groupId>
                <artifactId>jetty-webapp</artifactId>
                <version>${jetty-version}</version>
            </dependency>
        </dependencies>
    </dependencyManagement>

  <profiles>
    
    <profile>
      <id>apollo</id>

      <modules>
        <module>apollo</module>
      </modules>
    </profile>
        
    <profile>
      <id>distro</id>

      <modules>
        <module>website</module>
      </modules>
    </profile>

<<<<<<< HEAD
=======
    <profile>
      <id>release</id>
    </profile>
      
>>>>>>> 76098338
    <!-- 
        Do a license check by running       : mvn -P license license:check  
        UPdate the license check by running : mvn -P license license:format  
      -->
    <profile>
      <id>license</id>
      <build>
        <plugins>
          <plugin>
            <groupId>com.mycila.maven-license-plugin</groupId>
            <artifactId>maven-license-plugin</artifactId>
            <version>1.6.0</version>
            <configuration>
              <quiet>false</quiet>
              <header>src/main/resources/license-header.txt</header>
              <aggregate>true</aggregate>
              <includes>
                  <include>src/**</include>
                  <include>**/pom.xml</include>
              </includes>
              <excludes>
                <!-- can remove once http://code.google.com/p/maven-license-plugin/issues/detail?id=72 is resolved -->
                <exclude>**/*.scaml</exclude>
                <exclude>**/LICENSE.txt</exclude>
                <exclude>**/LICENSE</exclude>
                <exclude>**/.svn/**</exclude>
            
                <!-- ignore files produced during a build -->
                <exclude>**/target/**</exclude>
            
                <!-- ignore binary files -->
                <exclude>**/*.jpg</exclude>
                <exclude>**/*.png</exclude>
                <exclude>**/*.gif</exclude>
                <exclude>**/*.ico</exclude>
                <exclude>**/*.keystore</exclude>

              </excludes>
              <useDefaultExcludes>false</useDefaultExcludes>
              <mapping>
                  <jj>JAVADOC_STYLE</jj>
                  <proto>DOUBLESLASH_STYLE</proto>
                  <index>SCRIPT_STYLE</index>
              </mapping>
            </configuration>
            <executions>
              <execution>
                <goals>
                  <goal>check</goal>
                </goals>
              </execution>
            </executions>        
          </plugin>
        </plugins>
      </build>
    </profile>

    <!-- switches to use the latest perfectus build versions -->
    <profile>
      <id>perfectus</id>
      <properties>
        <perfectus-run>04</perfectus-run>
        <activemq-version>5.6.0-fuse-00-${perfectus-run}</activemq-version>
        <cxf-version>2.5.0-fuse-00-${perfectus-run}</cxf-version>
        <camel-version>2.9.0-fuse-00-${perfectus-run}</camel-version>
        <karaf-version>2.2.4-fuse-00-${perfectus-run}</karaf-version>
      </properties>

      <repositories>
        <repository>
          <id>repo1.maven</id>
          <name>Maven Central Repo</name>
          <url>http://repo1.maven.org/maven2/</url>
        </repository>
        <repository>
          <id>fusesource.m2</id>
          <name>FuseSource Community Release Repository</name>
          <url>http://repo.fusesource.com/nexus/content/repositories/public</url>
          <snapshots>
            <enabled>false</enabled>
          </snapshots>
          <releases>
            <enabled>true</enabled>
          </releases>
        </repository>
        <repository>
          <id>fusesource-nexus-staging</id>
          <name>FuseSource Community Release Repository</name>
          <url>http://repo.fusesource.com/nexus/content/groups/m2-release-proxy</url>
          <snapshots>
            <enabled>false</enabled>
          </snapshots>
          <releases>
            <enabled>true</enabled>
          </releases>
        </repository>

        <repository>
          <id>fusesource.m2-snapshot</id>
          <name>FuseSource Community Snapshot Repository</name>
          <url>http://repo.fusesource.com/nexus/content/repositories/snapshots</url>
          <snapshots>
            <enabled>true</enabled>
          </snapshots>
          <releases>
            <enabled>false</enabled>
          </releases>
        </repository>
        <repository>
          <id>fusesource.nexus.m2-snapshot</id>
          <name>FuseSource Community Snapshot Repository</name>
          <url>http://repo.fusesource.com/nexus/content/groups/public-snapshots</url>
          <snapshots>
            <enabled>true</enabled>
          </snapshots>
          <releases>
            <enabled>false</enabled>
          </releases>
        </repository>
      </repositories>
    </profile>
  </profiles>

</project><|MERGE_RESOLUTION|>--- conflicted
+++ resolved
@@ -27,11 +27,7 @@
     <groupId>org.fusesource</groupId>
     <artifactId>fuse-project</artifactId>
     <packaging>pom</packaging>
-<<<<<<< HEAD
     <version>7.0-SNAPSHOT</version>
-=======
-    <version>99-master-SNAPSHOT</version>
->>>>>>> 76098338
 
     <name>${project.artifactId}</name>
     <description>Fuse Fabric</description>
@@ -96,11 +92,7 @@
 
         <perfectus-build>20</perfectus-build>
 
-        <!-- TODO this is required for some AMQ OSGi fixes -->
         <activemq-version>5.6-fuse-SNAPSHOT</activemq-version>
-<!--
-<activemq-version>5.5-fuse-SNAPSHOT</activemq-version>
--->
         <apollo-version>1.1-SNAPSHOT</apollo-version>
         <antlr-version>3.3</antlr-version>
         <bndlib-version>1.43.0</bndlib-version>
@@ -109,17 +101,11 @@
         <commons-lang-version>2.4_5</commons-lang-version>
         <common-math-version>2.2</common-math-version>
         <commons-pool-version>1.5.4_3</commons-pool-version>
-<<<<<<< HEAD
         <cxf-version>2.5.x-fuse-SNAPSHOT</cxf-version>
         <camel-version>2.9.x-fuse-SNAPSHOT</camel-version>
-        <hadoop-version>0.20.2</hadoop-version>
-=======
-        <cxf-version>2.4.3-fuse-00-${perfectus-build}</cxf-version>
-        <camel-version>2.8.0-fuse-01-${perfectus-build}</camel-version>
-        <equinox.version>3.6.0.v20100517</equinox.version>
-        <felix.framework.version>3.0.9-fuse-03-${perfectus-build}</felix.framework.version>
+        <equinox.version></equinox.version>
+        <felix.framework.version>4.1.0-fuse-SNAPSHOT</felix.framework.version>
         <hadoop-version>1.0.0</hadoop-version>
->>>>>>> 76098338
         <hawtbuf-version>1.8</hawtbuf-version>
         <hawtdispatch-version>1.8</hawtdispatch-version>
         <jackson-version>1.9.2</jackson-version>
@@ -136,14 +122,7 @@
         <jna-bundle-version>1.1</jna-bundle-version>
         <jsch-smx-version>0.1.44_2</jsch-smx-version>
         <junit-version>4.8.1</junit-version>
-<<<<<<< HEAD
         <karaf-version>2.2.5-fuse-SNAPSHOT</karaf-version>
-=======
-        <karaf-version>2.2.2-fuse-02-${perfectus-build}</karaf-version>
-<!--
-<karaf-version>2.2.4-fuse-00-12</karaf-version>
--->
->>>>>>> 76098338
         <libvirt-version>0.4.6</libvirt-version>
         <libvirt-bundle-version>1.1</libvirt-bundle-version>
         <linkedin-zookeeper-version>1.4.0</linkedin-zookeeper-version>
@@ -964,13 +943,10 @@
       </modules>
     </profile>
 
-<<<<<<< HEAD
-=======
     <profile>
       <id>release</id>
     </profile>
       
->>>>>>> 76098338
     <!-- 
         Do a license check by running       : mvn -P license license:check  
         UPdate the license check by running : mvn -P license license:format  
