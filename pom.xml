--- conflicted
+++ resolved
@@ -104,14 +104,10 @@
         <jms-1.1-version>1.1.1</jms-1.1-version>
         <jsch-smx-version>0.1.44_2</jsch-smx-version>
         <junit-version>4.8.1</junit-version>
-<<<<<<< HEAD
         <karaf-version>2.2.2-fuse-02-06</karaf-version>
-=======
->>>>>>> a7e4b5f2
         <!--
         <karaf-version>2.2.0-fuse-00-53</karaf-version>
         -->
-        <karaf-version>2.2.2-fuse-02-06</karaf-version>
         <linkedin-zookeeper-version>1.2.1</linkedin-zookeeper-version>
         <!-- TODO - zap with logback?? -->
         <log4j-version>1.2.16</log4j-version>
