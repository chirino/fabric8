<!--
  Copyright (C) FuseSource, Inc.
  http://fusesource.com

  Licensed under the Apache License, Version 2.0 (the "License");
  you may not use this file except in compliance with the License.
  You may obtain a copy of the License at

     http://www.apache.org/licenses/LICENSE-2.0

  Unless required by applicable law or agreed to in writing, software
  distributed under the License is distributed on an "AS IS" BASIS,
  WITHOUT WARRANTIES OR CONDITIONS OF ANY KIND, either express or implied.
  See the License for the specific language governing permissions and
  limitations under the License.
  -->

<project xmlns="http://maven.apache.org/POM/4.0.0" xmlns:xsi="http://www.w3.org/2001/XMLSchema-instance" xsi:schemaLocation="http://maven.apache.org/POM/4.0.0 http://maven.apache.org/maven-v4_0_0.xsd">
    <modelVersion>4.0.0</modelVersion>

    <parent>
        <groupId>org.fusesource</groupId>
        <artifactId>fusesource-pom</artifactId>
        <version>1.9</version>
    </parent>

    <groupId>org.fusesource</groupId>
    <artifactId>fuse-project</artifactId>
    <packaging>pom</packaging>
    <version>7.0-SNAPSHOT</version>

    <name>${project.artifactId}</name>
    <description>Fuse Fabric</description>

    <url>http://fabric.fusesource.org/</url>

    <organization>
        <name>FuseSource</name>
        <url>http://fusesource.com</url>
    </organization>

    <licenses>
        <license>
            <name>The Apache Software License, Version 2.0</name>
            <url>http://www.apache.org/licenses/LICENSE-2.0.txt</url>
            <distribution>repo</distribution>
        </license>
    </licenses>

    <prerequisites>
        <maven>3.0.2</maven>
    </prerequisites>

    <properties>
        <forge-project-id>fabric</forge-project-id>
        <maven.compiler.source>1.6</maven.compiler.source>
        <maven.compiler.target>1.6</maven.compiler.target>

        <!-- OSGi bundles properties -->
        <fuse.osgi.bundle.name>${project.description}</fuse.osgi.bundle.name>
        <fuse.osgi.import.fabric.version>version="[$(version;==;${fuse.osgi.version}),$(version;=+;${fuse.osgi.version}))"
        </fuse.osgi.import.fabric.version>
        <fuse.osgi.import.strict.version>version="[$(version;===;${fuse.osgi.version}),$(version;==+;${fuse.osgi.version}))"
        </fuse.osgi.import.strict.version>
        <fuse.osgi.import.default.version>[$(version;==;$(@)),$(version;+;$(@)))</fuse.osgi.import.default.version>
        <fuse.osgi.import.defaults>
            org.springframework.*;version="[3,4)",
            org.apache.commons.logging.*;version="[1.1,2)",
            org.apache.camel.*;version="[2.8,3)",
        </fuse.osgi.import.defaults>
        <fuse.osgi.import.before.defaults />
        <fuse.osgi.import.additional />
        <fuse.osgi.import.pkg>
            org.fusesource.fabric.*;${fuse.osgi.import.fabric.version},
            ${fuse.osgi.import.before.defaults},
            ${fuse.osgi.import.defaults},
            ${fuse.osgi.import.additional},
            *
        </fuse.osgi.import.pkg>
        <fuse.osgi.activator />
        <fuse.osgi.failok>false</fuse.osgi.failok>
        <fuse.osgi.private.pkg>!*</fuse.osgi.private.pkg>
        <fuse.osgi.export>org.fusesource.fabric.*;version=${fuse.osgi.version};-noimport:=true</fuse.osgi.export>
        <fuse.osgi.split.pkg>-split-package:=first</fuse.osgi.split.pkg>
        <fuse.osgi.import>${fuse.osgi.import.pkg}</fuse.osgi.import>
        <fuse.osgi.dynamic />
        <fuse.osgi.symbolic.name>${project.groupId}.${project.artifactId}</fuse.osgi.symbolic.name>
        <fuse.osgi.exclude.dependencies>false</fuse.osgi.exclude.dependencies>
        <fuse.osgi.resource>{maven-resources}</fuse.osgi.resource>
        <fuse.osgi.services.export />
        <fabric.embed.dependency>!*</fabric.embed.dependency>

<<<<<<< HEAD
=======
        <fabric.version>${project.version}</fabric.version>
>>>>>>> 35ca63c0
        <perfectus-build>20</perfectus-build>

        <activemq-version>5.6-fuse-SNAPSHOT</activemq-version>
<<<<<<< HEAD
=======
<!--
<activemq-version>5.5-fuse-SNAPSHOT</activemq-version>
-->
>>>>>>> 35ca63c0
        <apollo-version>1.1-SNAPSHOT</apollo-version>
        <antlr-version>3.3</antlr-version>
        <bndlib-version>1.43.0</bndlib-version>
        <commons-codec-version>1.3_4</commons-codec-version>
        <commons-io-version>1.4_2</commons-io-version>
        <commons-lang-version>2.4_5</commons-lang-version>
        <common-math-version>2.2</common-math-version>
        <commons-pool-version>1.5.4_3</commons-pool-version>
        <cxf-version>2.5.x-fuse-SNAPSHOT</cxf-version>
        <camel-version>2.9.x-fuse-SNAPSHOT</camel-version>
<<<<<<< HEAD
        <equinox.version></equinox.version>
=======
        <equinox.version>3.6.0.v20100517</equinox.version>
>>>>>>> 35ca63c0
        <felix.framework.version>4.1.0-fuse-SNAPSHOT</felix.framework.version>
        <hadoop-version>1.0.0</hadoop-version>
        <hawtbuf-version>1.8</hawtbuf-version>
        <hawtdispatch-version>1.8</hawtdispatch-version>
        <jackson-version>1.9.2</jackson-version>
        <jasypt-version>1.7</jasypt-version>
        <jaxb-api-version>2.1</jaxb-api-version>
        <jaxb-version>2.1.13</jaxb-version>
        <jclouds-version>1.3.1</jclouds-version>
        <jclouds-karaf-version>1.3.1</jclouds-karaf-version>
        <jersey-version>1.10</jersey-version>
        <jetty-plugin-version>7.4.5.v20110725</jetty-plugin-version>
        <jetty-version>7.4.5.v20110725</jetty-version>
        <jms-1.1-version>1.1.1</jms-1.1-version>
        <jna-version>3.3.0</jna-version>
        <jna-bundle-version>1.1</jna-bundle-version>
        <jsch-smx-version>0.1.44_2</jsch-smx-version>
        <junit-version>4.8.1</junit-version>
        <karaf-version>2.2.5-fuse-SNAPSHOT</karaf-version>
<!--
<karaf-version>2.2.4-fuse-00-12</karaf-version>
-->
        <libvirt-version>0.4.6</libvirt-version>
        <libvirt-bundle-version>1.1</libvirt-bundle-version>
        <linkedin-zookeeper-version>1.4.0</linkedin-zookeeper-version>
        <zookeeper-version>3.4.0</zookeeper-version>
        <!-- TODO - zap with logback?? -->
        <log4j-version>1.2.16</log4j-version>
        <logback-version>1.0.0</logback-version>
        <maven-assembly-plugin-version>2.2.2</maven-assembly-plugin-version>
        <maven-bundle-plugin-version>2.3.4</maven-bundle-plugin-version>
        <maven-fab-plugin-version>1.16</maven-fab-plugin-version>
        <mvnplugins-version>1.14</mvnplugins-version>
        <ops4j-base.version>1.2.2</ops4j-base.version>
        <ops4j-pax-swissbox-bnd.version>1.3.0</ops4j-pax-swissbox-bnd.version>
        <ops4j-pax-swissbox-property.version>1.2.0</ops4j-pax-swissbox-property.version>
        <ops4j-pax-swissbox-optional-jcl.version>1.3.1</ops4j-pax-swissbox-optional-jcl.version>
        <osgi-version>4.2.0</osgi-version>
        <pax.url.version>1.1.3</pax.url.version>
        <pax.url.mvn.version>1.2.6</pax.url.mvn.version>
        <pax.url.mvn.commons.version>1.3.4</pax.url.mvn.commons.version>
        <quartz-version>1.8.5_1</quartz-version>
        <rrd4j-version>2.0.7</rrd4j-version>
        <scala-version>2.9.1</scala-version>
        <scala-osgi-version>2.9.1</scala-osgi-version>
        <scala-plugin-version>2.15.1</scala-plugin-version>
        <scalamd-version>1.5</scalamd-version>
        <scalate-version>1.5.3</scalate-version>
        <scalatest-version>1.6.1</scalatest-version>
        <servicemix.nmr.version>1.6.0-fuse-SNAPSHOT</servicemix.nmr.version>
        <servlet-api-version>2.5</servlet-api-version>
        <sigar-version>1.6.4</sigar-version>
        <slf4j-api-version>1.6.1</slf4j-api-version>
        <slf4j-version>1.6.1</slf4j-version>
        <spring-osgi-version>1.2.1</spring-osgi-version>
        <spring-version>3.0.6.RELEASE</spring-version>
        <surefire-version>2.5</surefire-version>
        <wagon-webdav-plugin-version>1.0-beta-7</wagon-webdav-plugin-version>
        <war-plugin-version>2.1.1</war-plugin-version>
        <xalan.version>2.7.1</xalan.version>
        <xbean-version>3.7</xbean-version>
        <xerces.version>2.11.0</xerces.version>
        <xjc-version>2.1.10.1</xjc-version>
        <xml.api.version>2.11.0-20110622</xml.api.version>
        <zookeeper-version>3.4.2</zookeeper-version>
    </properties>


    <distributionManagement>
        <repository>
            <id>fusesource-nexus-staging</id>
            <name>Fusesource Release Repository</name>
            <url>http://repo.fusesource.com/nexus/service/local/staging/deploy/maven2</url>
        </repository>
        <snapshotRepository>
            <id>fusesource-nexus-snapshots</id>
            <name>Fusesource Nexus Snapshots</name>
            <url>http://repo.fusesource.com/nexus/content/repositories/snapshots</url>
        </snapshotRepository>
        <site>
            <id>website.fusesource.org</id>
            <name>website</name>
            <url>dav:http://fusesource.com/forge/dav/fabric/maven/${project.version}</url>
        </site>
    </distributionManagement>
    <dependencies>

        <!-- test -->
        <dependency>
            <groupId>junit</groupId>
            <artifactId>junit</artifactId>
            <version>${junit-version}</version>
            <scope>test</scope>
        </dependency>
        <dependency>
            <groupId>org.slf4j</groupId>
            <artifactId>slf4j-log4j12</artifactId>
            <version>${slf4j-version}</version>
            <scope>test</scope>
        </dependency>

    </dependencies>

    <modules>
        <module>patch</module>
        <module>fabric</module>
        <module>fab</module>
        <module>insight</module>
        <module>mq</module>
        <module>eca</module>
        <module>stream</module>
        <module>esb</module>
    </modules>

    <build>
        <defaultGoal>install</defaultGoal>

        <resources>
            <resource>
                <directory>src/main/resources</directory>
                <filtering>true</filtering>
            </resource>
        </resources>

        <pluginManagement>
            <plugins>
                <plugin>
                    <groupId>org.apache.felix</groupId>
                    <artifactId>maven-bundle-plugin</artifactId>
                    <version>${maven-bundle-plugin-version}</version>
                    <extensions>true</extensions>
                    <configuration>
                        <excludeDependencies>${fuse.osgi.exclude.dependencies}</excludeDependencies>
                        <instructions>
                            <Bundle-Name>${fuse.osgi.bundle.name}</Bundle-Name>
                            <Bundle-SymbolicName>${fuse.osgi.symbolic.name}</Bundle-SymbolicName>
                            <Bundle-DocURL>http://fabric.fusesource.org/</Bundle-DocURL>
                            <Bundle-Activator>${fuse.osgi.activator}</Bundle-Activator>
                            <Export-Package>${fuse.osgi.export}</Export-Package>
                            <Import-Package>${fuse.osgi.import}</Import-Package>
                            <DynamicImport-Package>${fuse.osgi.dynamic}</DynamicImport-Package>
                            <Private-Package>${fuse.osgi.private.pkg}</Private-Package>
                            <Implementation-Title>FuseSource FON</Implementation-Title>
                            <Implementation-Version>${project.version}</Implementation-Version>
                            <Include-Resource>${fuse.osgi.resource}</Include-Resource>
                            <_versionpolicy>${fuse.osgi.import.default.version}</_versionpolicy>
                            <_failok>${fuse.osgi.failok}</_failok>
                            <Export-Service>${fuse.osgi.services.export}</Export-Service>
                            <Embed-Dependency>${fabric.embed.dependency}</Embed-Dependency>
                        </instructions>
                    </configuration>
                    <executions>
                        <execution>
                            <id>cleanVersions</id>
                            <phase>generate-sources</phase>
                            <goals>
                                <goal>cleanVersions</goal>
                            </goals>
                            <configuration>
                                <versions>
                                    <karaf.osgi.version>${karaf-version}</karaf.osgi.version>
                                </versions>
                            </configuration>
                        </execution>
                    </executions>
                </plugin>

              <!--This plugin's configuration is used to store Eclipse m2e settings only. It has no influence on the Maven build itself.-->
              <plugin>
                <groupId>org.eclipse.m2e</groupId>
                <artifactId>lifecycle-mapping</artifactId>
                <version>1.0.0</version>
                <configuration>
                  <lifecycleMappingMetadata>
                    <pluginExecutions>
                      <pluginExecution>
                        <pluginExecutionFilter>
                          <groupId>
                            org.apache.felix
                          </groupId>
                          <artifactId>
                            maven-bundle-plugin
                          </artifactId>
                          <versionRange>
                            [2.1.0,)
                          </versionRange>
                          <goals>
                            <goal>cleanVersions</goal>
                          </goals>
                        </pluginExecutionFilter>
                        <action>
                          <ignore />
                        </action>
                      </pluginExecution>
                    </pluginExecutions>
                  </lifecycleMappingMetadata>
                </configuration>
              </plugin>

              <plugin>
                <groupId>org.scala-tools</groupId>
                <artifactId>maven-scala-plugin</artifactId>
                <version>${scala-plugin-version}</version>
                <executions>
                  <execution>
                    <goals>
                      <goal>compile</goal>
                      <goal>testCompile</goal>
                    </goals>
                    <configuration>
                      <args>
                        <arg>-deprecation</arg>
                      </args>
                      <compilerPlugins>
                        <compilerPlugin>
                          <groupId>org.fusesource.jvmassert</groupId>
                          <artifactId>jvmassert</artifactId>
                          <version>1.1</version>
                        </compilerPlugin>
                      </compilerPlugins>
                    </configuration>
                  </execution>
                </executions>
                <configuration>
                  <jvmArgs>
                    <jvmArg>-Xmx1024m</jvmArg>
                    <jvmArg>-Xss8m</jvmArg>
                  </jvmArgs>
                  <scalaVersion>${scala-version}</scalaVersion>
                </configuration>
              </plugin>
            </plugins>
          </pluginManagement>


        <plugins>
            <plugin>
                <groupId>org.apache.maven.plugins</groupId>
                <artifactId>maven-compiler-plugin</artifactId>
                <version>2.3.2</version>
                <configuration>
                    <source>${maven.compiler.source}</source>
                    <target>${maven.compiler.target}</target>
                </configuration>
            </plugin>


            <plugin>
                <groupId>org.apache.maven.plugins</groupId>
                <artifactId>maven-deploy-plugin</artifactId>
                <version>2.7</version>
            </plugin>

            <plugin>
              <groupId>org.codehaus.mojo</groupId>
              <artifactId>build-helper-maven-plugin</artifactId>
              <version>1.5</version>
            </plugin>

            <plugin>
                <artifactId>maven-surefire-plugin</artifactId>
                <version>${surefire-version}</version>
                <configuration>
                    <forkMode>once</forkMode>
                    <!-- these settings are mandatory to avoid SureFire giving a bogus system property to the web container -->
                    <useSystemClassLoader>false</useSystemClassLoader>
                    <useManifestOnlyJar>false</useManifestOnlyJar>
                    <failIfNoTests>false</failIfNoTests>
                    <includes>
                        <include>**/*Test.*</include>
                    </includes>
                    <excludes>
                    </excludes>
                </configuration>
            </plugin>

            <plugin>
                <groupId>org.apache.maven.plugins</groupId>
                <artifactId>maven-jar-plugin</artifactId>
                <version>2.2</version>
                <configuration>
                    <archive>
                        <manifest>
                            <addDefaultImplementationEntries>true</addDefaultImplementationEntries>
                            <addDefaultSpecificationEntries>true</addDefaultSpecificationEntries>
                        </manifest>
                    </archive>
                </configuration>
            </plugin>

            <plugin>
                <groupId>org.apache.felix</groupId>
                <artifactId>maven-bundle-plugin</artifactId>
                <inherited>true</inherited>
                <executions>
                    <execution>
                        <id>cleanVersions</id>
                        <phase>generate-sources</phase>
                        <goals>
                            <goal>cleanVersions</goal>
                        </goals>
                        <configuration>
                            <versions>
                                <fuse.osgi.version>${project.version}</fuse.osgi.version>
                            </versions>
                        </configuration>
                    </execution>
                </executions>
            </plugin>




        </plugins>
    </build>

    <repositories>
        <repository>
            <id>repo1.maven</id>
            <name>Maven Central Repo</name>
            <url>http://repo1.maven.org/maven2/</url>
        </repository>
        <repository>
            <id>fusesource.m2</id>
            <name>FuseSource Community Release Repository</name>
            <url>http://repo.fusesource.com/nexus/content/repositories/public</url>
            <snapshots>
                <enabled>false</enabled>
            </snapshots>
            <releases>
                <enabled>true</enabled>
            </releases>
        </repository>
        <repository>
            <id>fusesource.m2-snapshot</id>
            <name>FuseSource Community Snapshot Repository</name>
            <url>http://repo.fusesource.com/nexus/content/repositories/snapshots</url>
            <snapshots>
                <enabled>true</enabled>
            </snapshots>
            <releases>
                <enabled>false</enabled>
            </releases>
        </repository>
        <repository>
            <id>fusesource.nexus.m2-snapshot</id>
            <name>FuseSource Community Snapshot Repository</name>
            <url>http://repo.fusesource.com/nexus/content/groups/public-snapshots</url>
            <snapshots>
                <enabled>true</enabled>
            </snapshots>
            <releases>
                <enabled>false</enabled>
            </releases>
        </repository>
        <repository>
            <id>apache.snapshots</id>
            <name>Apache Development Snapshot Repository</name>
            <url>https://repository.apache.org/content/repositories/snapshots</url>
            <releases>
                <enabled>false</enabled>
            </releases>
            <snapshots>
                <enabled>true</enabled>
            </snapshots>
        </repository>
        <repository>
            <id>scala-tools.org-releases</id>
            <url>http://scala-tools.org/repo-releases</url>
            <releases><enabled>true</enabled></releases>
            <snapshots><enabled>false</enabled></snapshots>
        </repository>
        <repository>
            <id>scala-tools.org-snapshots</id>
            <url>http://scala-tools.org/repo-snapshots</url>
            <snapshots><enabled>true</enabled></snapshots>
            <releases><enabled>false</enabled></releases>
        </repository>
        
        <repository>
          <id>java.net.m2</id>
          <url>http://download.java.net/maven/2</url>
          <releases><enabled>true</enabled></releases>
          <snapshots><enabled>false</enabled></snapshots>
        </repository>
        <repository>
          <id>glassfish-repo-archive</id>
          <url>http://maven.glassfish.org/content/groups/glassfish</url>
          <releases><enabled>true</enabled></releases>
          <snapshots><enabled>false</enabled></snapshots>
        </repository>
        
        <!-- for the bdb je dependency -->
        <repository>
          <id>oracleReleases</id>
          <url>http://download.oracle.com/maven</url>
          <layout>default</layout>
        </repository>
            
    </repositories>

    <pluginRepositories>
        <pluginRepository>
            <id>fusesource.nexus.m2-snapshot</id>
            <name>FuseSource Community Snapshot Repository</name>
            <url>http://repo.fusesource.com/nexus/content/groups/public-snapshots</url>
            <snapshots>
                <enabled>true</enabled>
            </snapshots>
            <releases>
                <enabled>false</enabled>
            </releases>
        </pluginRepository>

        <pluginRepository>
            <id>apache.snapshots</id>
            <name>Apache Development Snapshot Repository</name>
            <url>https://repository.apache.org/content/repositories/snapshots</url>
            <releases>
                <enabled>false</enabled>
            </releases>
            <snapshots>
                <enabled>true</enabled>
            </snapshots>
        </pluginRepository>

         <pluginRepository>
            <id>fusesource.m2</id>
            <name>FuseSource Community Release Repository</name>
            <url>http://repo.fusesource.com/nexus/content/repositories/public</url>
            <snapshots>
                <enabled>false</enabled>
            </snapshots>
            <releases>
                <enabled>true</enabled>
            </releases>
        </pluginRepository>
    </pluginRepositories>


    <dependencyManagement>
        <dependencies>
            <!-- Fabric -->
            <dependency>
                <groupId>org.fusesource.fabric</groupId>
                <artifactId>fabric-zookeeper</artifactId>
                <version>${project.version}</version>
                <scope>provided</scope>
            </dependency>
            <dependency>
                <groupId>org.fusesource.fabric</groupId>
                <artifactId>fabric-linkedin-zookeeper</artifactId>
                <version>${project.version}</version>
                <scope>provided</scope>
            </dependency>
            <dependency>
                <groupId>org.fusesource.fabric</groupId>
                <artifactId>fabric-core</artifactId>
                <version>${project.version}</version>
                <scope>provided</scope>
            </dependency>
            <dependency>
                <groupId>org.fusesource.fabric</groupId>
                <artifactId>fabric-configadmin</artifactId>
                <version>${project.version}</version>
                <scope>provided</scope>
            </dependency>
            <dependency>
                <groupId>org.fusesource.fabric</groupId>
                <artifactId>fabric-agent</artifactId>
                <version>${project.version}</version>
                <scope>provided</scope>
            </dependency>
            <dependency>
                <groupId>org.fusesource.fabric</groupId>
                <artifactId>fabric-camel</artifactId>
                <version>${project.version}</version>
                <scope>provided</scope>
            </dependency>
            <dependency>
                <groupId>org.fusesource.fabric</groupId>
                <artifactId>fabric-commands</artifactId>
                <version>${project.version}</version>
                <scope>provided</scope>
            </dependency>
            <dependency>
                <groupId>org.fusesource.fabric</groupId>
                <artifactId>fabric-zookeeper-commands</artifactId>
                <version>${project.version}</version>
                <scope>provided</scope>
            </dependency>
            <dependency>
                <groupId>org.fusesource.fabric.virt</groupId>
                <artifactId>org.fusesource.fabric.virt.commands</artifactId>
                <version>${project.version}</version>
                <scope>provided</scope>
            </dependency>
            <dependency>
                <groupId>org.fusesource.fabric.virt</groupId>
                <artifactId>org.fusesource.fabric.virt.services</artifactId>
                <version>${project.version}</version>
                <scope>provided</scope>
            </dependency>
            <dependency>
                <groupId>org.fusesource.fabric.virt.bundles</groupId>
                <artifactId>org.fusesource.fabric.virt.bundles.jna</artifactId>
                <version>${jna-bundle-version}</version>
                <scope>provided</scope>
            </dependency>
            <dependency>
                <groupId>org.fusesource.fabric.virt.bundles</groupId>
                <artifactId>org.fusesource.fabric.virt.bundles.libvirt</artifactId>
                 <version>${libvirt-bundle-version}</version>
                <scope>provided</scope>
            </dependency>
            <dependency>
                <groupId>org.fusesource.fabric</groupId>
                <artifactId>fabric-zookeeper-spring</artifactId>
                <version>${project.version}</version>
                <scope>provided</scope>
            </dependency>
            <dependency>
                <groupId>org.fusesource.fabric</groupId>
                <artifactId>fabric-util</artifactId>
                <version>${project.version}</version>
                <scope>provided</scope>
            </dependency>
            <dependency>
                <groupId>org.fusesource.fabric</groupId>
                <artifactId>fabric-maven-proxy</artifactId>
                <version>${project.version}</version>
                <scope>provided</scope>
            </dependency>
            <dependency>
                <groupId>org.fusesource.fabric</groupId>
                <artifactId>fabric-groups</artifactId>
                <version>${project.version}</version>
                <scope>provided</scope>
            </dependency>
            <dependency>
                <groupId>org.fusesource.fabric</groupId>
                <artifactId>fabric-monitor</artifactId>
                <version>${project.version}</version>
                <scope>provided</scope>
            </dependency>
            <dependency>
                <groupId>org.fusesource.fabric</groupId>
			          <artifactId>org.fusesource.fabric.karaf.branding</artifactId>
                <version>${project.version}</version>
            </dependency>
            <dependency>
                <groupId>org.fusesource.insight</groupId>
                <artifactId>insight-log</artifactId>
                <version>${project.version}</version>
            </dependency>
            <dependency>
                <groupId>org.fusesource.insight</groupId>
                <artifactId>insight-graph</artifactId>
                <version>${project.version}</version>
            </dependency>
            <dependency>
               <groupId>org.fusesource.insight</groupId>
               <artifactId>insight-log-elasticsearch</artifactId>
               <version>${project.version}</version>
            </dependency>
            <dependency>
                <groupId>org.fusesource.mq</groupId>
                <artifactId>mq-fabric</artifactId>
                <version>${project.version}</version>
            </dependency>
            <dependency>
                <groupId>org.fusesource.patch</groupId>
                <artifactId>patch-core</artifactId>
                <version>${project.version}</version>
            </dependency>
            <dependency>
                <groupId>org.fusesource.patch</groupId>
                <artifactId>patch-commands</artifactId>
                <version>${project.version}</version>
            </dependency>
            <dependency>
                <groupId>org.fusesource.patch</groupId>
                <artifactId>patch-management</artifactId>
                <version>${project.version}</version>
            </dependency>
            <!-- OSGi -->
            <dependency>
                <groupId>org.osgi</groupId>
                <artifactId>org.osgi.core</artifactId>
                <version>${osgi-version}</version>
                <scope>provided</scope>
            </dependency>
            <dependency>
                <groupId>org.osgi</groupId>
                <artifactId>org.osgi.compendium</artifactId>
                <version>${osgi-version}</version>
                <scope>provided</scope>
            </dependency>
            <dependency>
                <groupId>org.osgi</groupId>
                <artifactId>org.osgi.enterprise</artifactId>
                <version>${osgi-version}</version>
                <scope>provided</scope>
            </dependency>
            <!-- LogBack -->
            <dependency>
                <groupId>ch.qos.logback</groupId>
                <artifactId>logback-classic</artifactId>
                <version>${logback-version}</version>
            </dependency>
            <!-- LinkedIn ZooKeeper -->
            <dependency>
                <groupId>org.linkedin</groupId>
                <artifactId>org.linkedin.zookeeper-impl</artifactId>
                <version>${linkedin-zookeeper-version}</version>
                <scope>provided</scope>
                <exclusions>
                    <exclusion>
                        <groupId>com.sun.jdmk</groupId>
                        <artifactId>jmxtools</artifactId>
                    </exclusion>
                </exclusions>
            </dependency>
            <dependency>
                <groupId>org.linkedin</groupId>
                <artifactId>org.linkedin.util-core</artifactId>
                <version>${linkedin-zookeeper-version}</version>
                <scope>provided</scope>
            </dependency>
            <dependency>
                <groupId>org.apache.zookeeper</groupId>
                <artifactId>zookeeper</artifactId>
                <version>${zookeeper-version}</version>
                <scope>provided</scope>
            </dependency>
            <!-- Log4j -->
            <dependency>
                <groupId>log4j</groupId>
                <artifactId>log4j</artifactId>
                <version>${log4j-version}</version>
            </dependency>
            <!-- Slf4j -->
            <dependency>
                <groupId>org.slf4j</groupId>
                <artifactId>slf4j-api</artifactId>
                <version>${slf4j-version}</version>
            </dependency>
            <dependency>
                <groupId>org.slf4j</groupId>
                <artifactId>slf4j-simple</artifactId>
                <version>${slf4j-version}</version>
            </dependency>
            <dependency>
                <groupId>org.slf4j</groupId>
                <artifactId>slf4j-log4j12</artifactId>
                <version>${slf4j-version}</version>
            </dependency>
            <!-- Commons Logging -->
            <dependency>
                <groupId>commons-logging</groupId>
                <artifactId>commons-logging-api</artifactId>
                <version>1.1</version>
            </dependency>
            <!-- Karaf version -->
            <dependency>
                <groupId>org.apache.karaf.shell</groupId>
                <artifactId>org.apache.karaf.shell.console</artifactId>
                <version>${karaf-version}</version>
            </dependency>
            <dependency>
                <groupId>org.apache.karaf.shell</groupId>
                <artifactId>org.apache.karaf.shell.dev</artifactId>
                <version>${karaf-version}</version>
            </dependency>
            <dependency>
                <groupId>org.apache.karaf.shell</groupId>
                <artifactId>org.apache.karaf.shell.log</artifactId>
                <version>${karaf-version}</version>
            </dependency>
            <dependency>
                <groupId>org.apache.karaf.features</groupId>
                <artifactId>org.apache.karaf.features.core</artifactId>
                <version>${karaf-version}</version>
            </dependency>
            <dependency>
                <groupId>org.apache.karaf.admin</groupId>
                <artifactId>org.apache.karaf.admin.core</artifactId>
                <version>${karaf-version}</version>
            </dependency>
            <dependency>
                <groupId>org.apache.karaf.admin</groupId>
                <artifactId>org.apache.karaf.admin.management</artifactId>
                <version>${karaf-version}</version>
            </dependency>

            <!-- OSGi Scala distro -->
            <dependency>
                <groupId>com.weiglewilczek.scala-lang-osgi</groupId>
                <artifactId>scala-library</artifactId>
                <version>${scala-osgi-version}</version>
            </dependency>
            <dependency>
              <groupId>org.scala-lang</groupId>
              <artifactId>scala-library</artifactId>
              <version>${scala-version}</version>
            </dependency>

            <!-- Others -->
            <dependency>
                <groupId>org.ops4j.pax.url</groupId>
                <artifactId>pax-url-mvn</artifactId>
                <version>1.2.5</version>
            </dependency>
            <dependency>
                <groupId>org.apache.felix</groupId>
                <artifactId>org.apache.felix.utils</artifactId>
                <version>1.1.0</version>
            </dependency>
            <dependency>
                <groupId>org.apache.felix</groupId>
                <artifactId>org.apache.felix.framework</artifactId>
                <version>3.0.9</version>
            </dependency>
            <!-- Equinox -->
            <dependency>
                <groupId>org.eclipse.osgi</groupId>
                <artifactId>org.eclipse.osgi</artifactId>
                <version>3.6.0.v20100517</version>
            </dependency>
            <!-- Hawt stuff -->
          <dependency>
              <groupId>org.fusesource.hawtdispatch</groupId>
              <artifactId>hawtdispatch</artifactId>
              <version>${hawtdispatch-version}</version>
          </dependency>
          <dependency>
              <groupId>org.fusesource.hawtbuf</groupId>
              <artifactId>hawtbuf</artifactId>
              <version>${hawtbuf-version}</version>
          </dependency>
            <!-- EasyMock -->
          <dependency>
              <groupId>org.easymock</groupId>
              <artifactId>easymock</artifactId>
              <version>2.4</version>
          </dependency>
          <!-- JSCH -->
          <dependency>
              <groupId>org.apache.servicemix.bundles</groupId>
              <artifactId>org.apache.servicemix.bundles.jsch</artifactId>
              <version>${jsch-smx-version}</version>
          </dependency>
           <!-- JCLOUDS -->
            <dependency>
              <groupId>org.jclouds</groupId>
              <artifactId>jclouds-compute</artifactId>
              <version>${jclouds-version}</version>
          </dependency>
          <dependency>
              <groupId>org.jclouds.provider</groupId>
              <artifactId>aws-ec2</artifactId>
              <version>${jclouds-version}</version>
          </dependency>
          <!-- LibVirt -->
            <dependency>
                <groupId>net.java.dev.jna</groupId>
                <artifactId>jna</artifactId>
                <version>${jna-version}</version>
            </dependency>

            <dependency>
                <groupId>org.libvirt</groupId>
                <artifactId>libvirt</artifactId>
                <version>${libvirt-version}</version>
            </dependency>


          <!-- Hadoop -->
          <dependency>
              <groupId>org.apache.hadoop</groupId>
              <artifactId>hadoop-core</artifactId>
              <version>${hadoop-version}</version>
              <exclusions>
                  <exclusion>
                      <groupId>org.mortbay.jetty</groupId>
                      <artifactId>jetty</artifactId>
                  </exclusion>
                  <exclusion>
                      <groupId>org.mortbay.jetty</groupId>
                      <artifactId>jetty-util</artifactId>
                  </exclusion>
                  <exclusion>
                      <groupId>org.mortbay.jetty</groupId>
                      <artifactId>jsp-2.1</artifactId>
                  </exclusion>
                  <exclusion>
                      <groupId>org.mortbay.jetty</groupId>
                      <artifactId>jsp-api-2.1</artifactId>
                  </exclusion>
                  <exclusion>
                      <groupId>org.mortbay.jetty</groupId>
                      <artifactId>servlet-api-2.5</artifactId>
                  </exclusion>
              </exclusions>
            </dependency>
            <dependency>
                <groupId>org.apache.hadoop</groupId>
                <artifactId>hadoop-tools</artifactId>
                <version>${hadoop-version}</version>
           </dependency>
            <!-- Jetty -->
            <dependency>
                <groupId>org.eclipse.jetty</groupId>
                <artifactId>jetty-server</artifactId>
                <version>${jetty-version}</version>
            </dependency>
            <dependency>
                <groupId>org.eclipse.jetty</groupId>
                <artifactId>jetty-webapp</artifactId>
                <version>${jetty-version}</version>
            </dependency>
        </dependencies>
    </dependencyManagement>

  <profiles>
    
    <profile>
      <id>apollo</id>

      <modules>
        <module>apollo</module>
      </modules>
    </profile>
        
    <profile>
      <id>distro</id>

      <modules>
        <module>website</module>
      </modules>
    </profile>

    <profile>
      <id>release</id>
    </profile>
<<<<<<< HEAD
      
=======
>>>>>>> 35ca63c0
    <!-- 
        Do a license check by running       : mvn -P license license:check  
        UPdate the license check by running : mvn -P license license:format  
      -->
    <profile>
      <id>license</id>
      <build>
        <plugins>
          <plugin>
            <groupId>com.mycila.maven-license-plugin</groupId>
            <artifactId>maven-license-plugin</artifactId>
            <version>1.6.0</version>
            <configuration>
              <quiet>false</quiet>
              <header>src/main/resources/license-header.txt</header>
              <aggregate>true</aggregate>
              <includes>
                  <include>src/**</include>
                  <include>**/pom.xml</include>
              </includes>
              <excludes>
                <!-- can remove once http://code.google.com/p/maven-license-plugin/issues/detail?id=72 is resolved -->
                <exclude>**/*.scaml</exclude>
                <exclude>**/LICENSE.txt</exclude>
                <exclude>**/LICENSE</exclude>
                <exclude>**/.svn/**</exclude>
            
                <!-- ignore files produced during a build -->
                <exclude>**/target/**</exclude>
            
                <!-- ignore binary files -->
                <exclude>**/*.jpg</exclude>
                <exclude>**/*.png</exclude>
                <exclude>**/*.gif</exclude>
                <exclude>**/*.ico</exclude>
                <exclude>**/*.keystore</exclude>

              </excludes>
              <useDefaultExcludes>false</useDefaultExcludes>
              <mapping>
                  <jj>JAVADOC_STYLE</jj>
                  <proto>DOUBLESLASH_STYLE</proto>
                  <index>SCRIPT_STYLE</index>
              </mapping>
            </configuration>
            <executions>
              <execution>
                <goals>
                  <goal>check</goal>
                </goals>
              </execution>
            </executions>        
          </plugin>
        </plugins>
      </build>
    </profile>

    <!-- switches to use the latest perfectus build versions -->
    <profile>
      <id>perfectus</id>
      <properties>
        <perfectus-run>04</perfectus-run>
        <activemq-version>5.6.0-fuse-00-${perfectus-run}</activemq-version>
        <cxf-version>2.5.0-fuse-00-${perfectus-run}</cxf-version>
        <camel-version>2.9.0-fuse-00-${perfectus-run}</camel-version>
        <karaf-version>2.2.4-fuse-00-${perfectus-run}</karaf-version>
      </properties>

      <repositories>
        <repository>
          <id>repo1.maven</id>
          <name>Maven Central Repo</name>
          <url>http://repo1.maven.org/maven2/</url>
        </repository>
        <repository>
          <id>fusesource.m2</id>
          <name>FuseSource Community Release Repository</name>
          <url>http://repo.fusesource.com/nexus/content/repositories/public</url>
          <snapshots>
            <enabled>false</enabled>
          </snapshots>
          <releases>
            <enabled>true</enabled>
          </releases>
        </repository>
        <repository>
          <id>fusesource-nexus-staging</id>
          <name>FuseSource Community Release Repository</name>
          <url>http://repo.fusesource.com/nexus/content/groups/m2-release-proxy</url>
          <snapshots>
            <enabled>false</enabled>
          </snapshots>
          <releases>
            <enabled>true</enabled>
          </releases>
        </repository>

        <repository>
          <id>fusesource.m2-snapshot</id>
          <name>FuseSource Community Snapshot Repository</name>
          <url>http://repo.fusesource.com/nexus/content/repositories/snapshots</url>
          <snapshots>
            <enabled>true</enabled>
          </snapshots>
          <releases>
            <enabled>false</enabled>
          </releases>
        </repository>
        <repository>
          <id>fusesource.nexus.m2-snapshot</id>
          <name>FuseSource Community Snapshot Repository</name>
          <url>http://repo.fusesource.com/nexus/content/groups/public-snapshots</url>
          <snapshots>
            <enabled>true</enabled>
          </snapshots>
          <releases>
            <enabled>false</enabled>
          </releases>
        </repository>
      </repositories>
    </profile>
  </profiles>

</project><|MERGE_RESOLUTION|>--- conflicted
+++ resolved
@@ -90,19 +90,10 @@
         <fuse.osgi.services.export />
         <fabric.embed.dependency>!*</fabric.embed.dependency>
 
-<<<<<<< HEAD
-=======
         <fabric.version>${project.version}</fabric.version>
->>>>>>> 35ca63c0
         <perfectus-build>20</perfectus-build>
 
         <activemq-version>5.6-fuse-SNAPSHOT</activemq-version>
-<<<<<<< HEAD
-=======
-<!--
-<activemq-version>5.5-fuse-SNAPSHOT</activemq-version>
--->
->>>>>>> 35ca63c0
         <apollo-version>1.1-SNAPSHOT</apollo-version>
         <antlr-version>3.3</antlr-version>
         <bndlib-version>1.43.0</bndlib-version>
@@ -113,11 +104,7 @@
         <commons-pool-version>1.5.4_3</commons-pool-version>
         <cxf-version>2.5.x-fuse-SNAPSHOT</cxf-version>
         <camel-version>2.9.x-fuse-SNAPSHOT</camel-version>
-<<<<<<< HEAD
-        <equinox.version></equinox.version>
-=======
         <equinox.version>3.6.0.v20100517</equinox.version>
->>>>>>> 35ca63c0
         <felix.framework.version>4.1.0-fuse-SNAPSHOT</felix.framework.version>
         <hadoop-version>1.0.0</hadoop-version>
         <hawtbuf-version>1.8</hawtbuf-version>
@@ -137,9 +124,6 @@
         <jsch-smx-version>0.1.44_2</jsch-smx-version>
         <junit-version>4.8.1</junit-version>
         <karaf-version>2.2.5-fuse-SNAPSHOT</karaf-version>
-<!--
-<karaf-version>2.2.4-fuse-00-12</karaf-version>
--->
         <libvirt-version>0.4.6</libvirt-version>
         <libvirt-bundle-version>1.1</libvirt-bundle-version>
         <linkedin-zookeeper-version>1.4.0</linkedin-zookeeper-version>
@@ -963,10 +947,6 @@
     <profile>
       <id>release</id>
     </profile>
-<<<<<<< HEAD
-      
-=======
->>>>>>> 35ca63c0
     <!-- 
         Do a license check by running       : mvn -P license license:check  
         UPdate the license check by running : mvn -P license license:format  
