<!--

    Copyright (C) 2011 FuseSource, Corp. All rights reserved.
    http://fusesource.com

    The software in this package is published under the terms of the CDDL license
    a copy of which has been included with this distribution in the license.txt file.

-->

<project xmlns="http://maven.apache.org/POM/4.0.0" xmlns:xsi="http://www.w3.org/2001/XMLSchema-instance" xsi:schemaLocation="http://maven.apache.org/POM/4.0.0 http://maven.apache.org/maven-v4_0_0.xsd">
    <modelVersion>4.0.0</modelVersion>

    <parent>
        <groupId>org.fusesource</groupId>
        <artifactId>fusesource-pom</artifactId>
        <version>1.9</version>
    </parent>

    <groupId>org.fusesource</groupId>
    <artifactId>fuse-project</artifactId>
    <packaging>pom</packaging>
    <version>1.1-SNAPSHOT</version>

    <name>${project.artifactId}</name>
    <description>Fuse Fabric</description>

    <url>http://fabric.fusesource.org/</url>

    <organization>
        <name>FuseSource</name>
        <url>http://fusesource.com</url>
    </organization>

    <licenses>
        <license>
            <name>Common Development and Distribution License (CDDL)</name>
            <url>http://www.opensource.org/licenses/cddl1</url>
            <distribution>repo</distribution>
        </license>
    </licenses>

    <prerequisites>
        <maven>2.2.1</maven>
    </prerequisites>

    <properties>
        <forge-project-id>fabric</forge-project-id>
        <maven.compiler.source>1.6</maven.compiler.source>
        <maven.compiler.target>1.6</maven.compiler.target>

        <!-- OSGi bundles properties -->
        <fuse.osgi.bundle.name>${project.description}</fuse.osgi.bundle.name>
        <fuse.osgi.import.fabric.version>version="[$(version;==;${fuse.osgi.version}),$(version;=+;${fuse.osgi.version}))"
        </fuse.osgi.import.fabric.version>
        <fuse.osgi.import.strict.version>version="[$(version;===;${fuse.osgi.version}),$(version;==+;${fuse.osgi.version}))"
        </fuse.osgi.import.strict.version>
        <fuse.osgi.import.default.version>[$(version;==;$(@)),$(version;+;$(@)))</fuse.osgi.import.default.version>
        <fuse.osgi.import.defaults>
            org.springframework.*;version="[3,4)",
            org.apache.commons.logging.*;version="[1.1,2)",
            org.apache.camel.*;version="[2.8,3)",
        </fuse.osgi.import.defaults>
        <fuse.osgi.import.before.defaults />
        <fuse.osgi.import.additional />
        <fuse.osgi.import.pkg>
            org.fusesource.fabric.*;${fuse.osgi.import.fabric.version},
            ${fuse.osgi.import.before.defaults},
            ${fuse.osgi.import.defaults},
            ${fuse.osgi.import.additional},
            *
        </fuse.osgi.import.pkg>
        <fuse.osgi.activator />
        <fuse.osgi.failok>false</fuse.osgi.failok>
        <fuse.osgi.private.pkg>!*</fuse.osgi.private.pkg>
        <fuse.osgi.export>org.fusesource.fabric.*;version=${fuse.osgi.version};-noimport:=true</fuse.osgi.export>
        <fuse.osgi.split.pkg>-split-package:=first</fuse.osgi.split.pkg>
        <fuse.osgi.import>${fuse.osgi.import.pkg}</fuse.osgi.import>
        <fuse.osgi.dynamic />
        <fuse.osgi.symbolic.name>${project.groupId}.${project.artifactId}</fuse.osgi.symbolic.name>
        <fuse.osgi.exclude.dependencies>false</fuse.osgi.exclude.dependencies>
        <fuse.osgi.resource>{maven-resources}</fuse.osgi.resource>
        <fuse.osgi.services.export />
        <fabric.embed.dependency>!*</fabric.embed.dependency>

        <perfectus-build>13</perfectus-build>

        <!-- TODO this is required for some AMQ OSGi fixes -->
        <activemq-version>5.6-fuse-SNAPSHOT</activemq-version>
<!--
<activemq-version>5.5-fuse-SNAPSHOT</activemq-version>
-->
        <apollo-version>1.0-SNAPSHOT</apollo-version>
        <antlr-version>3.3</antlr-version>
        <bndlib-version>1.43.0</bndlib-version>
        <commons-codec-version>1.3_4</commons-codec-version>
        <commons-io-version>1.4_2</commons-io-version>
        <commons-lang-version>2.4_5</commons-lang-version>
        <common-math-version>2.2</common-math-version>
<<<<<<< HEAD
        <commons-pool-version>1.5.4_3</commons-pool-version>
        <cxf-version>2.5.x-fuse-SNAPSHOT</cxf-version>
        <camel-version>2.9.x-fuse-SNAPSHOT</camel-version>
        <cxf-version>2.4.3-fuse-00-${perfectus-build}</cxf-version>
        <camel-version>2.8.0-fuse-01-${perfectus-build}</camel-version>
        <hadoop-version>0.20.2</hadoop-version>
        <hawtbuf-version>1.8</hawtbuf-version>
        <hawtdispatch-version>1.6</hawtdispatch-version>
=======
        <cxf-version>2.5.x-fuse-SNAPSHOT</cxf-version>
        <camel-version>2.9.x-fuse-SNAPSHOT</camel-version>
        <hawtbuf-version>1.7</hawtbuf-version>
        <hawtdispatch-version>1.5</hawtdispatch-version>
>>>>>>> 7eb778cc
        <jackson-version>1.9.2</jackson-version>
        <jasypt-version>1.7</jasypt-version>
        <jaxb-api-version>2.1</jaxb-api-version>
        <jaxb-version>2.1.13</jaxb-version>
        <jclouds-version>1.2.1</jclouds-version>
        <jclouds-karaf-version>1.2.1_1</jclouds-karaf-version>
        <jersey-version>1.10</jersey-version>
        <jetty-plugin-version>7.4.5.v20110725</jetty-plugin-version>
        <jetty-version>7.4.5.v20110725</jetty-version>
        <jms-1.1-version>1.1.1</jms-1.1-version>
        <jna-version>3.3.0</jna-version>
        <jna-bundle-version>3.3.0_1</jna-bundle-version>
        <jsch-smx-version>0.1.44_2</jsch-smx-version>
        <junit-version>4.8.1</junit-version>
        <karaf-version>2.2.4-fuse-SNAPSHOT</karaf-version>
<<<<<<< HEAD
        <libvirt-version>0.4.6</libvirt-version>
        <libvirt-bundle-version>0.4.6_1</libvirt-bundle-version>
        <linkedin-zookeeper-version>1.4.0</linkedin-zookeeper-version>
=======
        <linkedin-zookeeper-version>1.2.1</linkedin-zookeeper-version>
        <zookeeper-version>3.4.0</zookeeper-version>
>>>>>>> 7eb778cc
        <!-- TODO - zap with logback?? -->
        <log4j-version>1.2.16</log4j-version>
        <logback-version>1.0.0</logback-version>
        <maven-assembly-plugin-version>2.2.2</maven-assembly-plugin-version>
        <maven-bundle-plugin-version>2.3.4</maven-bundle-plugin-version>
        <maven-fab-plugin-version>1.16</maven-fab-plugin-version>
        <mvnplugins-version>1.14</mvnplugins-version>
        <ops4j-base.version>1.2.2</ops4j-base.version>
        <ops4j-pax-swissbox-bnd.version>1.3.0</ops4j-pax-swissbox-bnd.version>
        <ops4j-pax-swissbox-property.version>1.2.0</ops4j-pax-swissbox-property.version>
        <ops4j-pax-swissbox-optional-jcl.version>1.3.1</ops4j-pax-swissbox-optional-jcl.version>
        <osgi-version>4.2.0</osgi-version>
        <pax.url.version>1.1.3</pax.url.version>
        <pax.url.mvn.version>1.2.6</pax.url.mvn.version>
        <pax.url.mvn.commons.version>1.3.4</pax.url.mvn.commons.version>
        <quartz-version>1.8.5_1</quartz-version>
        <rrd4j-version>2.0.7</rrd4j-version>
        <scala-version>2.9.1</scala-version>
        <scala-osgi-version>2.9.1</scala-osgi-version>
        <scala-plugin-version>2.15.1</scala-plugin-version>
        <scalamd-version>1.5</scalamd-version>
        <scalate-version>1.5.3</scalate-version>
        <scalatest-version>1.6.1</scalatest-version>
        <servicemix.nmr.version>1.6.0-fuse-SNAPSHOT</servicemix.nmr.version>
        <servlet-api-version>2.5</servlet-api-version>
        <sigar-version>1.6.4</sigar-version>
        <slf4j-api-version>1.6.1</slf4j-api-version>
        <slf4j-version>1.6.1</slf4j-version>
        <spring-osgi-version>1.2.1</spring-osgi-version>
        <spring-version>3.0.6.RELEASE</spring-version>
        <surefire-version>2.5</surefire-version>
        <wagon-webdav-plugin-version>1.0-beta-7</wagon-webdav-plugin-version>
        <war-plugin-version>2.1.1</war-plugin-version>
        <xalan.version>2.7.1</xalan.version>
        <xbean-version>3.7</xbean-version>
        <xerces.version>2.11.0</xerces.version>
        <xjc-version>2.1.10.1</xjc-version>
        <xml.api.version>2.11.0-20110622</xml.api.version>
        <zookeeper-version>3.4.1</zookeeper-version>
    </properties>


    <distributionManagement>
        <repository>
            <id>fusesource-nexus-staging</id>
            <name>Fusesource Release Repository</name>
            <url>http://repo.fusesource.com/nexus/service/local/staging/deploy/maven2</url>
        </repository>
        <snapshotRepository>
            <id>fusesource-nexus-snapshots</id>
            <name>Fusesource Nexus Snapshots</name>
            <url>http://repo.fusesource.com/nexus/content/repositories/snapshots</url>
        </snapshotRepository>
        <site>
            <id>website.fusesource.org</id>
            <name>website</name>
            <url>dav:http://fusesource.com/forge/dav/fabric/maven/${project.version}</url>
        </site>
    </distributionManagement>
    <dependencies>

        <!-- test -->
        <dependency>
            <groupId>junit</groupId>
            <artifactId>junit</artifactId>
            <version>${junit-version}</version>
            <scope>test</scope>
        </dependency>
        <dependency>
            <groupId>org.slf4j</groupId>
            <artifactId>slf4j-log4j12</artifactId>
            <version>${slf4j-version}</version>
            <scope>test</scope>
        </dependency>

    </dependencies>

    <modules>
        <module>fabric</module>
        <module>fab</module>
        <module>insight</module>
        <module>mq</module>
        <module>eca</module>
        <module>stream</module>
        <module>esb</module>
    </modules>

    <build>
        <defaultGoal>install</defaultGoal>

        <resources>
            <resource>
                <directory>src/main/resources</directory>
                <filtering>true</filtering>
            </resource>
        </resources>

        <pluginManagement>
            <plugins>
                <plugin>
                    <groupId>org.apache.felix</groupId>
                    <artifactId>maven-bundle-plugin</artifactId>
                    <version>${maven-bundle-plugin-version}</version>
                    <extensions>true</extensions>
                    <configuration>
                        <excludeDependencies>${fuse.osgi.exclude.dependencies}</excludeDependencies>
                        <instructions>
                            <Bundle-Name>${fuse.osgi.bundle.name}</Bundle-Name>
                            <Bundle-SymbolicName>${fuse.osgi.symbolic.name}</Bundle-SymbolicName>
                            <Bundle-DocURL>http://fabric.fusesource.org/</Bundle-DocURL>
                            <Bundle-Activator>${fuse.osgi.activator}</Bundle-Activator>
                            <Export-Package>${fuse.osgi.export}</Export-Package>
                            <Import-Package>${fuse.osgi.import}</Import-Package>
                            <DynamicImport-Package>${fuse.osgi.dynamic}</DynamicImport-Package>
                            <Private-Package>${fuse.osgi.private.pkg}</Private-Package>
                            <Implementation-Title>FuseSource FON</Implementation-Title>
                            <Implementation-Version>${project.version}</Implementation-Version>
                            <Include-Resource>${fuse.osgi.resource}</Include-Resource>
                            <_versionpolicy>${fuse.osgi.import.default.version}</_versionpolicy>
                            <_failok>${fuse.osgi.failok}</_failok>
                            <Export-Service>${fuse.osgi.services.export}</Export-Service>
                            <Embed-Dependency>${fabric.embed.dependency}</Embed-Dependency>
                        </instructions>
                    </configuration>
                </plugin>

              <!--This plugin's configuration is used to store Eclipse m2e settings only. It has no influence on the Maven build itself.-->
              <plugin>
                <groupId>org.eclipse.m2e</groupId>
                <artifactId>lifecycle-mapping</artifactId>
                <version>1.0.0</version>
                <configuration>
                  <lifecycleMappingMetadata>
                    <pluginExecutions>
                      <pluginExecution>
                        <pluginExecutionFilter>
                          <groupId>
                            org.apache.felix
                          </groupId>
                          <artifactId>
                            maven-bundle-plugin
                          </artifactId>
                          <versionRange>
                            [2.1.0,)
                          </versionRange>
                          <goals>
                            <goal>cleanVersions</goal>
                          </goals>
                        </pluginExecutionFilter>
                        <action>
                          <ignore></ignore>
                        </action>
                      </pluginExecution>
                    </pluginExecutions>
                  </lifecycleMappingMetadata>
                </configuration>
              </plugin>

              <plugin>
                <groupId>org.scala-tools</groupId>
                <artifactId>maven-scala-plugin</artifactId>
                <version>${scala-plugin-version}</version>
                <executions>
                  <execution>
                    <goals>
                      <goal>compile</goal>
                      <goal>testCompile</goal>
                    </goals>
                    <configuration>
                      <args>
                        <arg>-deprecation</arg>
                        <arg>-P:continuations:enable</arg>
                      </args>
                      <compilerPlugins>
                        <compilerPlugin>
                          <groupId>org.scala-lang.plugins</groupId>
                          <artifactId>continuations</artifactId>
                          <version>${scala-version}</version>
                        </compilerPlugin>
                        <compilerPlugin>
                          <groupId>org.fusesource.jvmassert</groupId>
                          <artifactId>jvmassert</artifactId>
                          <version>1.1</version>
                        </compilerPlugin>
                      </compilerPlugins>
                    </configuration>
                  </execution>
                </executions>
                <configuration>
                  <jvmArgs>
                    <jvmArg>-Xmx1024m</jvmArg>
                    <jvmArg>-Xss8m</jvmArg>
                  </jvmArgs>
                  <scalaVersion>${scala-version}</scalaVersion>
                </configuration>
              </plugin>
            </plugins>
          </pluginManagement>


        <plugins>
            <plugin>
                <groupId>org.apache.maven.plugins</groupId>
                <artifactId>maven-compiler-plugin</artifactId>
                <version>2.3.2</version>
                <configuration>
                    <source>${maven.compiler.source}</source>
                    <target>${maven.compiler.target}</target>
                </configuration>
            </plugin>


            <plugin>
                <groupId>org.apache.maven.plugins</groupId>
                <artifactId>maven-deploy-plugin</artifactId>
                <version>2.7</version>
            </plugin>

            <plugin>
              <groupId>org.codehaus.mojo</groupId>
              <artifactId>build-helper-maven-plugin</artifactId>
              <version>1.5</version>
            </plugin>

            <plugin>
                <artifactId>maven-surefire-plugin</artifactId>
                <version>${surefire-version}</version>
                <configuration>
                    <forkMode>once</forkMode>
                    <!-- these settings are mandatory to avoid SureFire giving a bogus system property to the web container -->
                    <useSystemClassLoader>false</useSystemClassLoader>
                    <useManifestOnlyJar>false</useManifestOnlyJar>
                    <failIfNoTests>false</failIfNoTests>
                    <includes>
                        <include>**/*Test.*</include>
                    </includes>
                    <excludes>
                    </excludes>
                </configuration>
            </plugin>

            <plugin>
                <groupId>org.apache.maven.plugins</groupId>
                <artifactId>maven-jar-plugin</artifactId>
                <version>2.2</version>
                <configuration>
                    <archive>
                        <manifest>
                            <addDefaultImplementationEntries>true</addDefaultImplementationEntries>
                            <addDefaultSpecificationEntries>true</addDefaultSpecificationEntries>
                        </manifest>
                    </archive>
                </configuration>
            </plugin>

            <plugin>
                <groupId>org.apache.felix</groupId>
                <artifactId>maven-bundle-plugin</artifactId>
                <inherited>true</inherited>
                <executions>
                    <execution>
                        <id>cleanVersions</id>
                        <phase>generate-sources</phase>
                        <goals>
                            <goal>cleanVersions</goal>
                        </goals>
                        <configuration>
                            <versions>
                                <fuse.osgi.version>${project.version}</fuse.osgi.version>
                            </versions>
                        </configuration>
                    </execution>
                </executions>
            </plugin>




        </plugins>
    </build>

    <repositories>
        <repository>
            <id>repo1.maven</id>
            <name>Maven Central Repo</name>
            <url>http://repo1.maven.org/maven2/</url>
        </repository>
        <repository>
            <id>fusesource.m2</id>
            <name>FuseSource Community Release Repository</name>
            <url>http://repo.fusesource.com/nexus/content/repositories/public</url>
            <snapshots>
                <enabled>false</enabled>
            </snapshots>
            <releases>
                <enabled>true</enabled>
            </releases>
        </repository>
        <repository>
            <id>fusesource.m2-snapshot</id>
            <name>FuseSource Community Snapshot Repository</name>
            <url>http://repo.fusesource.com/nexus/content/repositories/snapshots</url>
            <snapshots>
                <enabled>true</enabled>
            </snapshots>
            <releases>
                <enabled>false</enabled>
            </releases>
        </repository>
        <repository>
            <id>fusesource.nexus.m2-snapshot</id>
            <name>FuseSource Community Snapshot Repository</name>
            <url>http://repo.fusesource.com/nexus/content/groups/public-snapshots</url>
            <snapshots>
                <enabled>true</enabled>
            </snapshots>
            <releases>
                <enabled>false</enabled>
            </releases>
        </repository>
        <repository>
            <id>apache.snapshots</id>
            <name>Apache Development Snapshot Repository</name>
            <url>https://repository.apache.org/content/repositories/snapshots</url>
            <releases>
                <enabled>false</enabled>
            </releases>
            <snapshots>
                <enabled>true</enabled>
            </snapshots>
        </repository>
        <repository>
            <id>scala-tools.org-releases</id>
            <url>http://scala-tools.org/repo-releases</url>
            <releases><enabled>true</enabled></releases>
            <snapshots><enabled>false</enabled></snapshots>
        </repository>
        <repository>
            <id>scala-tools.org-snapshots</id>
            <url>http://scala-tools.org/repo-snapshots</url>
            <snapshots><enabled>true</enabled></snapshots>
            <releases><enabled>false</enabled></releases>
        </repository>
        
        <repository>
          <id>java.net.m2</id>
          <url>http://download.java.net/maven/2</url>
          <releases><enabled>true</enabled></releases>
          <snapshots><enabled>false</enabled></snapshots>
        </repository>
        <repository>
          <id>glassfish-repo-archive</id>
          <url>http://maven.glassfish.org/content/groups/glassfish</url>
          <releases><enabled>true</enabled></releases>
          <snapshots><enabled>false</enabled></snapshots>
        </repository>
        
        <!-- for the bdb je dependency -->
        <repository>
          <id>oracleReleases</id>
          <url>http://download.oracle.com/maven</url>
          <layout>default</layout>
        </repository>
            
    </repositories>

    <pluginRepositories>
        <pluginRepository>
            <id>fusesource.nexus.m2-snapshot</id>
            <name>FuseSource Community Snapshot Repository</name>
            <url>http://repo.fusesource.com/nexus/content/groups/public-snapshots</url>
            <snapshots>
                <enabled>true</enabled>
            </snapshots>
            <releases>
                <enabled>false</enabled>
            </releases>
        </pluginRepository>

        <pluginRepository>
            <id>apache.snapshots</id>
            <name>Apache Development Snapshot Repository</name>
            <url>https://repository.apache.org/content/repositories/snapshots</url>
            <releases>
                <enabled>false</enabled>
            </releases>
            <snapshots>
                <enabled>true</enabled>
            </snapshots>
        </pluginRepository>

         <pluginRepository>
            <id>fusesource.m2</id>
            <name>FuseSource Community Release Repository</name>
            <url>http://repo.fusesource.com/nexus/content/repositories/public</url>
            <snapshots>
                <enabled>false</enabled>
            </snapshots>
            <releases>
                <enabled>true</enabled>
            </releases>
        </pluginRepository>
    </pluginRepositories>


    <dependencyManagement>
        <dependencies>
            <!-- Fabric -->
            <dependency>
                <groupId>org.fusesource.fabric</groupId>
                <artifactId>fabric-zookeeper</artifactId>
                <version>${project.version}</version>
                <scope>provided</scope>
            </dependency>
            <dependency>
                <groupId>org.fusesource.fabric</groupId>
                <artifactId>fabric-linkedin-zookeeper</artifactId>
                <version>${project.version}</version>
                <scope>provided</scope>
            </dependency>
            <dependency>
                <groupId>org.fusesource.fabric</groupId>
                <artifactId>fabric-core</artifactId>
                <version>${project.version}</version>
                <scope>provided</scope>
            </dependency>
            <dependency>
                <groupId>org.fusesource.fabric</groupId>
                <artifactId>fabric-configadmin</artifactId>
                <version>${project.version}</version>
                <scope>provided</scope>
            </dependency>
            <dependency>
                <groupId>org.fusesource.fabric</groupId>
                <artifactId>fabric-agent</artifactId>
                <version>${project.version}</version>
                <scope>provided</scope>
            </dependency>
            <dependency>
                <groupId>org.fusesource.fabric</groupId>
                <artifactId>fabric-camel</artifactId>
                <version>${project.version}</version>
                <scope>provided</scope>
            </dependency>
            <dependency>
                <groupId>org.fusesource.fabric</groupId>
                <artifactId>fabric-commands</artifactId>
                <version>${project.version}</version>
                <scope>provided</scope>
            </dependency>
            <dependency>
                <groupId>org.fusesource.fabric</groupId>
                <artifactId>fabric-zookeeper-commands</artifactId>
                <version>${project.version}</version>
                <scope>provided</scope>
            </dependency>
            <dependency>
                <groupId>org.fusesource.fabric</groupId>
                <artifactId>fabric-zookeeper-spring</artifactId>
                <version>${project.version}</version>
                <scope>provided</scope>
            </dependency>
            <dependency>
                <groupId>org.fusesource.fabric</groupId>
                <artifactId>fabric-util</artifactId>
                <version>${project.version}</version>
                <scope>provided</scope>
            </dependency>
            <dependency>
                <groupId>org.fusesource.fabric</groupId>
                <artifactId>fabric-maven-proxy</artifactId>
                <version>${project.version}</version>
                <scope>provided</scope>
            </dependency>
            <dependency>
                <groupId>org.fusesource.fabric</groupId>
                <artifactId>fabric-groups</artifactId>
                <version>${project.version}</version>
                <scope>provided</scope>
            </dependency>
            <dependency>
                <groupId>org.fusesource.fabric</groupId>
                <artifactId>fabric-monitor</artifactId>
                <version>${project.version}</version>
                <scope>provided</scope>
            </dependency>
            <dependency>
                <groupId>org.fusesource.fabric</groupId>
			          <artifactId>org.fusesource.fabric.karaf.branding</artifactId>
                <version>${project.version}</version>
            </dependency>
            <dependency>
                <groupId>org.fusesource.insight</groupId>
                <artifactId>insight-log</artifactId>
                <version>${project.version}</version>
            </dependency>
            <dependency>
<<<<<<< HEAD
                <groupId>org.fusesource.insight</groupId>
                <artifactId>insight-graph</artifactId>
                <version>${project.version}</version>
            </dependency>
            <dependency>
=======
>>>>>>> 7eb778cc
               <groupId>org.fusesource.insight</groupId>
               <artifactId>insight-log-elasticsearch</artifactId>
               <version>${project.version}</version>
            </dependency>
            <dependency>
                <groupId>org.fusesource.mq</groupId>
                <artifactId>mq-fabric</artifactId>
                <version>${project.version}</version>
            </dependency>
            <!-- OSGi -->
            <dependency>
                <groupId>org.osgi</groupId>
                <artifactId>org.osgi.core</artifactId>
                <version>${osgi-version}</version>
                <scope>provided</scope>
            </dependency>
            <dependency>
                <groupId>org.osgi</groupId>
                <artifactId>org.osgi.compendium</artifactId>
                <version>${osgi-version}</version>
                <scope>provided</scope>
            </dependency>
            <dependency>
                <groupId>org.osgi</groupId>
                <artifactId>org.osgi.enterprise</artifactId>
                <version>${osgi-version}</version>
                <scope>provided</scope>
            </dependency>
            <!-- LogBack -->
            <dependency>
                <groupId>ch.qos.logback</groupId>
                <artifactId>logback-classic</artifactId>
                <version>${logback-version}</version>
            </dependency>
            <!-- LinkedIn ZooKeeper -->
            <dependency>
                <groupId>org.linkedin</groupId>
                <artifactId>org.linkedin.zookeeper-impl</artifactId>
                <version>${linkedin-zookeeper-version}</version>
                <scope>provided</scope>
                <exclusions>
                    <exclusion>
                        <groupId>com.sun.jdmk</groupId>
                        <artifactId>jmxtools</artifactId>
                    </exclusion>
                </exclusions>
            </dependency>
            <dependency>
                <groupId>org.linkedin</groupId>
                <artifactId>org.linkedin.util-core</artifactId>
                <version>${linkedin-zookeeper-version}</version>
                <scope>provided</scope>
            </dependency>
            <dependency>
                <groupId>org.apache.zookeeper</groupId>
                <artifactId>zookeeper</artifactId>
                <version>${zookeeper-version}</version>
                <scope>provided</scope>
            </dependency>
            <!-- Log4j -->
            <dependency>
                <groupId>log4j</groupId>
                <artifactId>log4j</artifactId>
                <version>${log4j-version}</version>
            </dependency>
            <!-- Slf4j -->
            <dependency>
                <groupId>org.slf4j</groupId>
                <artifactId>slf4j-api</artifactId>
                <version>${slf4j-version}</version>
            </dependency>
            <dependency>
                <groupId>org.slf4j</groupId>
                <artifactId>slf4j-simple</artifactId>
                <version>${slf4j-version}</version>
            </dependency>
            <dependency>
                <groupId>org.slf4j</groupId>
                <artifactId>slf4j-log4j12</artifactId>
                <version>${slf4j-version}</version>
            </dependency>
            <!-- Commons Logging -->
            <dependency>
                <groupId>commons-logging</groupId>
                <artifactId>commons-logging-api</artifactId>
                <version>1.1</version>
            </dependency>
            <!-- Karaf version -->
            <dependency>
                <groupId>org.apache.karaf.shell</groupId>
                <artifactId>org.apache.karaf.shell.console</artifactId>
                <version>${karaf-version}</version>
            </dependency>
            <dependency>
                <groupId>org.apache.karaf.shell</groupId>
                <artifactId>org.apache.karaf.shell.dev</artifactId>
                <version>${karaf-version}</version>
            </dependency>
            <dependency>
                <groupId>org.apache.karaf.shell</groupId>
                <artifactId>org.apache.karaf.shell.log</artifactId>
                <version>${karaf-version}</version>
            </dependency>
            <dependency>
                <groupId>org.apache.karaf.features</groupId>
                <artifactId>org.apache.karaf.features.core</artifactId>
                <version>${karaf-version}</version>
            </dependency>
            <dependency>
                <groupId>org.apache.karaf.admin</groupId>
                <artifactId>org.apache.karaf.admin.core</artifactId>
                <version>${karaf-version}</version>
            </dependency>
            <dependency>
                <groupId>org.apache.karaf.admin</groupId>
                <artifactId>org.apache.karaf.admin.management</artifactId>
                <version>${karaf-version}</version>
            </dependency>

            <!-- OSGi Scala distro -->
            <dependency>
                <groupId>com.weiglewilczek.scala-lang-osgi</groupId>
                <artifactId>scala-library</artifactId>
                <version>${scala-osgi-version}</version>
            </dependency>
            <dependency>
              <groupId>org.scala-lang</groupId>
              <artifactId>scala-library</artifactId>
              <version>${scala-version}</version>
            </dependency>

            <!-- Others -->
            <dependency>
                <groupId>org.ops4j.pax.url</groupId>
                <artifactId>pax-url-mvn</artifactId>
                <version>1.2.5</version>
            </dependency>
            <dependency>
                <groupId>org.apache.felix</groupId>
                <artifactId>org.apache.felix.utils</artifactId>
                <version>1.1.0</version>
            </dependency>
            <dependency>
                <groupId>org.apache.felix</groupId>
                <artifactId>org.apache.felix.framework</artifactId>
                <version>3.0.9</version>
            </dependency>
            <!-- Equinox -->
            <dependency>
                <groupId>org.eclipse.osgi</groupId>
                <artifactId>org.eclipse.osgi</artifactId>
                <version>3.6.0.v20100517</version>
            </dependency>
            <!-- Hawt stuff -->
          <dependency>
              <groupId>org.fusesource.hawtdispatch</groupId>
              <artifactId>hawtdispatch</artifactId>
              <version>${hawtdispatch-version}</version>
          </dependency>
          <dependency>
              <groupId>org.fusesource.hawtbuf</groupId>
              <artifactId>hawtbuf</artifactId>
              <version>${hawtbuf-version}</version>
          </dependency>
            <!-- EasyMock -->
          <dependency>
              <groupId>org.easymock</groupId>
              <artifactId>easymock</artifactId>
              <version>2.4</version>
          </dependency>
          <!-- JSCH -->
          <dependency>
              <groupId>org.apache.servicemix.bundles</groupId>
              <artifactId>org.apache.servicemix.bundles.jsch</artifactId>
              <version>${jsch-smx-version}</version>
          </dependency>
           <!-- JCLOUDS -->
            <dependency>
              <groupId>org.jclouds</groupId>
              <artifactId>jclouds-compute</artifactId>
              <version>1.1.1</version>
          </dependency>
          <dependency>
              <groupId>org.jclouds.provider</groupId>
              <artifactId>aws-ec2</artifactId>
              <version>1.1.1</version>
          </dependency>
          <!-- LibVirt -->
            <dependency>
                <groupId>net.java.dev.jna</groupId>
                <artifactId>jna</artifactId>
                <version>${jna-version}</version>
            </dependency>

            <dependency>
                <groupId>org.libvirt</groupId>
                <artifactId>libvirt</artifactId>
                <version>${libvirt-version}</version>
            </dependency>


          <!-- Hadoop -->
          <dependency>
              <groupId>org.apache.hadoop</groupId>
              <artifactId>hadoop-core</artifactId>
              <version>${hadoop-version}</version>
              <exclusions>
                  <exclusion>
                      <groupId>org.mortbay.jetty</groupId>
                      <artifactId>jetty</artifactId>
                  </exclusion>
                  <exclusion>
                      <groupId>org.mortbay.jetty</groupId>
                      <artifactId>jetty-util</artifactId>
                  </exclusion>
                  <exclusion>
                      <groupId>org.mortbay.jetty</groupId>
                      <artifactId>jsp-2.1</artifactId>
                  </exclusion>
                  <exclusion>
                      <groupId>org.mortbay.jetty</groupId>
                      <artifactId>jsp-api-2.1</artifactId>
                  </exclusion>
                  <exclusion>
                      <groupId>org.mortbay.jetty</groupId>
                      <artifactId>servlet-api-2.5</artifactId>
                  </exclusion>
              </exclusions>
            </dependency>
            <dependency>
                <groupId>org.apache.hadoop</groupId>
                <artifactId>hadoop-tools</artifactId>
                <version>${hadoop-version}</version>
           </dependency>
            <!-- Jetty -->
            <dependency>
                <groupId>org.eclipse.jetty</groupId>
                <artifactId>jetty-server</artifactId>
                <version>${jetty-version}</version>
            </dependency>
            <dependency>
                <groupId>org.eclipse.jetty</groupId>
                <artifactId>jetty-webapp</artifactId>
                <version>${jetty-version}</version>
            </dependency>
        </dependencies>
    </dependencyManagement>

  <profiles>
    
    <profile>
      <id>apollo</id>

      <modules>
        <module>apollo</module>
      </modules>
    </profile>
        
    <profile>
      <id>distro</id>

      <modules>
        <module>website</module>
      </modules>
    </profile>

    <!-- 
        Do a license check by running       : mvn -P license license:check  
        UPdate the license check by running : mvn -P license license:format  
      -->
    <profile>
      <id>license</id>
      <build>
        <plugins>
          <plugin>
            <groupId>com.mycila.maven-license-plugin</groupId>
            <artifactId>maven-license-plugin</artifactId>
            <version>1.6.0</version>
            <configuration>
              <quiet>false</quiet>
              <header>src/main/resources/license-header.txt</header>
              <aggregate>true</aggregate>
              <includes>
                  <include>src/**</include>
                  <include>**/pom.xml</include>
              </includes>
              <excludes>
                <!-- can remove once http://code.google.com/p/maven-license-plugin/issues/detail?id=72 is resolved -->
                <exclude>**/*.scaml</exclude>
                <exclude>**/LICENSE.txt</exclude>
                <exclude>**/LICENSE</exclude>
                <exclude>**/.svn/**</exclude>
            
                <!-- ignore files produced during a build -->
                <exclude>**/target/**</exclude>
            
                <!-- ignore binary files -->
                <exclude>**/*.jpg</exclude>
                <exclude>**/*.png</exclude>
                <exclude>**/*.gif</exclude>
                <exclude>**/*.ico</exclude>
                <exclude>**/*.keystore</exclude>

              </excludes>
              <useDefaultExcludes>false</useDefaultExcludes>
              <mapping>
                  <jj>JAVADOC_STYLE</jj>
                  <proto>DOUBLESLASH_STYLE</proto>
                  <index>SCRIPT_STYLE</index>
              </mapping>
            </configuration>
            <executions>
              <execution>
                <goals>
                  <goal>check</goal>
                </goals>
              </execution>
            </executions>        
          </plugin>
        </plugins>
      </build>
    </profile>

    <!-- switches to use the latest perfectus build versions -->
    <profile>
      <id>perfectus</id>
      <properties>
        <perfectus-run>04</perfectus-run>
        <activemq-version>5.6.0-fuse-00-${perfectus-run}</activemq-version>
        <cxf-version>2.5.0-fuse-00-${perfectus-run}</cxf-version>
        <camel-version>2.9.0-fuse-00-${perfectus-run}</camel-version>
        <karaf-version>2.2.4-fuse-00-${perfectus-run}</karaf-version>
      </properties>

      <repositories>
        <repository>
          <id>repo1.maven</id>
          <name>Maven Central Repo</name>
          <url>http://repo1.maven.org/maven2/</url>
        </repository>
        <repository>
          <id>fusesource.m2</id>
          <name>FuseSource Community Release Repository</name>
          <url>http://repo.fusesource.com/nexus/content/repositories/public</url>
          <snapshots>
            <enabled>false</enabled>
          </snapshots>
          <releases>
            <enabled>true</enabled>
          </releases>
        </repository>
        <repository>
          <id>fusesource-nexus-staging</id>
          <name>FuseSource Community Release Repository</name>
          <url>http://repo.fusesource.com/nexus/content/groups/m2-release-proxy</url>
          <snapshots>
            <enabled>false</enabled>
          </snapshots>
          <releases>
            <enabled>true</enabled>
          </releases>
        </repository>

        <repository>
          <id>fusesource.m2-snapshot</id>
          <name>FuseSource Community Snapshot Repository</name>
          <url>http://repo.fusesource.com/nexus/content/repositories/snapshots</url>
          <snapshots>
            <enabled>true</enabled>
          </snapshots>
          <releases>
            <enabled>false</enabled>
          </releases>
        </repository>
        <repository>
          <id>fusesource.nexus.m2-snapshot</id>
          <name>FuseSource Community Snapshot Repository</name>
          <url>http://repo.fusesource.com/nexus/content/groups/public-snapshots</url>
          <snapshots>
            <enabled>true</enabled>
          </snapshots>
          <releases>
            <enabled>false</enabled>
          </releases>
        </repository>
      </repositories>
    </profile>
  </profiles>

</project><|MERGE_RESOLUTION|>--- conflicted
+++ resolved
@@ -97,21 +97,12 @@
         <commons-io-version>1.4_2</commons-io-version>
         <commons-lang-version>2.4_5</commons-lang-version>
         <common-math-version>2.2</common-math-version>
-<<<<<<< HEAD
         <commons-pool-version>1.5.4_3</commons-pool-version>
         <cxf-version>2.5.x-fuse-SNAPSHOT</cxf-version>
         <camel-version>2.9.x-fuse-SNAPSHOT</camel-version>
-        <cxf-version>2.4.3-fuse-00-${perfectus-build}</cxf-version>
-        <camel-version>2.8.0-fuse-01-${perfectus-build}</camel-version>
         <hadoop-version>0.20.2</hadoop-version>
         <hawtbuf-version>1.8</hawtbuf-version>
         <hawtdispatch-version>1.6</hawtdispatch-version>
-=======
-        <cxf-version>2.5.x-fuse-SNAPSHOT</cxf-version>
-        <camel-version>2.9.x-fuse-SNAPSHOT</camel-version>
-        <hawtbuf-version>1.7</hawtbuf-version>
-        <hawtdispatch-version>1.5</hawtdispatch-version>
->>>>>>> 7eb778cc
         <jackson-version>1.9.2</jackson-version>
         <jasypt-version>1.7</jasypt-version>
         <jaxb-api-version>2.1</jaxb-api-version>
@@ -127,14 +118,10 @@
         <jsch-smx-version>0.1.44_2</jsch-smx-version>
         <junit-version>4.8.1</junit-version>
         <karaf-version>2.2.4-fuse-SNAPSHOT</karaf-version>
-<<<<<<< HEAD
         <libvirt-version>0.4.6</libvirt-version>
         <libvirt-bundle-version>0.4.6_1</libvirt-bundle-version>
         <linkedin-zookeeper-version>1.4.0</linkedin-zookeeper-version>
-=======
-        <linkedin-zookeeper-version>1.2.1</linkedin-zookeeper-version>
         <zookeeper-version>3.4.0</zookeeper-version>
->>>>>>> 7eb778cc
         <!-- TODO - zap with logback?? -->
         <log4j-version>1.2.16</log4j-version>
         <logback-version>1.0.0</logback-version>
@@ -632,14 +619,11 @@
                 <version>${project.version}</version>
             </dependency>
             <dependency>
-<<<<<<< HEAD
                 <groupId>org.fusesource.insight</groupId>
                 <artifactId>insight-graph</artifactId>
                 <version>${project.version}</version>
             </dependency>
             <dependency>
-=======
->>>>>>> 7eb778cc
                <groupId>org.fusesource.insight</groupId>
                <artifactId>insight-log-elasticsearch</artifactId>
                <version>${project.version}</version>
