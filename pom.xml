--- conflicted
+++ resolved
@@ -27,11 +27,7 @@
     <groupId>org.fusesource</groupId>
     <artifactId>fuse-project</artifactId>
     <packaging>pom</packaging>
-<<<<<<< HEAD
     <version>7.1.0.fuse-SNAPSHOT</version>
-=======
-    <version>7.0.1.fuse-SNAPSHOT</version>
->>>>>>> 1524794f
 
     <name>${project.artifactId}</name>
     <description>Fuse Fabric</description>
@@ -97,7 +93,6 @@
         <fabric.embed.dependency>!*</fabric.embed.dependency>
 
         <fabric.version>${project.version}</fabric.version>
-<<<<<<< HEAD
         <perfectus-build>006</perfectus-build>
         <activemq-version>5.6.1.fuse-71-${perfectus-build}</activemq-version>
         <antlr-version>3.3</antlr-version>
@@ -105,31 +100,16 @@
         <aries-jmx-version>0.3.1.fuse-71-${perfectus-build}</aries-jmx-version>
         <aries-transaction-version>0.3.1.fuse-71-${perfectus-build}</aries-transaction-version>
         <aries-util-version>0.3.1.fuse-71-${perfectus-build}</aries-util-version>
-=======
-        <perfectus-build>079</perfectus-build>
-
-        <activemq-version>5.5.1.fuse-70-${perfectus-build}</activemq-version>
-        <antlr-version>3.3</antlr-version>
-        <aries-blueprint-version>0.3.1.fuse-70-${perfectus-build}</aries-blueprint-version>
-        <aries-jmx-version>0.3.1.fuse-70-${perfectus-build}</aries-jmx-version>
-        <aries-transaction-version>0.3.1.fuse-70-${perfectus-build}</aries-transaction-version>
-        <aries-util-version>0.3.1.fuse-70-${perfectus-build}</aries-util-version>
->>>>>>> 1524794f
         <aries.version>0.3</aries.version>
         <aries.proxy.version>0.3</aries.proxy.version>
         <asm.bundle.version>3.3_2</asm.bundle.version>
         <bndlib-version>1.43.0</bndlib-version>
-<<<<<<< HEAD
         <camel-version>2.10.0.fuse-71-${perfectus-build}</camel-version>
-=======
-        <camel-version>2.9.0.fuse-70-${perfectus-build}</camel-version>
->>>>>>> 1524794f
         <commons-codec-version>1.6</commons-codec-version>
         <commons-io-version>1.4_2</commons-io-version>
         <commons-lang-version>2.6</commons-lang-version>
         <common-math-version>2.2</common-math-version>
         <commons-pool-version>1.5.4_3</commons-pool-version>
-<<<<<<< HEAD
         <cxf-version>2.6.0.fuse-71-${perfectus-build}</cxf-version>
         <equinox.version>3.7.1.R37x_v20110808-1106</equinox.version>
         <exec-maven-plugin-version>1.2.1</exec-maven-plugin-version>
@@ -140,17 +120,6 @@
         <felix-fileinstall-version>3.3.11.fuse-71-${perfectus-build}</felix-fileinstall-version>
         <guava-version>11_1</guava-version>
         <hadoop-version>1.0.3</hadoop-version>
-=======
-        <cxf-version>2.5.0.fuse-70-${perfectus-build}</cxf-version>
-        <equinox.version>3.7.1.R37x_v20110808-1106</equinox.version>
-        <exec-maven-plugin-version>1.2.1</exec-maven-plugin-version>
-        <fabric-version>${project.version}</fabric-version>
-        <felix-framework-version>4.0.3.fuse-70-${perfectus-build}</felix-framework-version>
-        <felix-configadmin-version>1.3.0.fuse-70-${perfectus-build}</felix-configadmin-version>
-        <felix-eventadmin-version>1.2.15.fuse-70-${perfectus-build}</felix-eventadmin-version>
-        <felix-fileinstall-version>3.3.11.fuse-70-${perfectus-build}</felix-fileinstall-version>
-        <hadoop-version>1.0.0</hadoop-version>
->>>>>>> 1524794f
         <hawtbuf-version>1.9</hawtbuf-version>
         <hawtdispatch-version>1.9</hawtdispatch-version>
         <jackson-version>1.9.5</jackson-version>
@@ -167,13 +136,8 @@
         <jna-version>3.3.0</jna-version>
         <jna-bundle-version>1.1</jna-bundle-version>
         <jsch-smx-version>0.1.44_2</jsch-smx-version>
-<<<<<<< HEAD
         <junit-version>4.10</junit-version>
         <karaf-version>2.2.5.fuse-71-${perfectus-build}</karaf-version>
-=======
-        <junit-version>4.8.1</junit-version>
-        <karaf-version>2.2.5.fuse-70-${perfectus-build}</karaf-version>
->>>>>>> 1524794f
         <libvirt-version>0.4.6</libvirt-version>
         <libvirt-bundle-version>1.1</libvirt-bundle-version>
         <linkedin-zookeeper-version>1.4.0</linkedin-zookeeper-version>
@@ -193,11 +157,7 @@
         <ops4j-pax-web-version>1.0.10</ops4j-pax-web-version>
         <osgi-version>4.2.0</osgi-version>
         <pax-exam-version>2.3.1</pax-exam-version>
-<<<<<<< HEAD
-        <pax.logging.version>1.6.9</pax.logging.version>
-=======
         <pax.logging.version>1.6.10</pax.logging.version>
->>>>>>> 1524794f
         <pax-runner-version>1.7.6</pax-runner-version>
         <pax.url.version>1.2.8</pax.url.version>
         <pax.url.mvn.version>${pax.url.version}</pax.url.mvn.version>
@@ -210,19 +170,11 @@
         <scalamd-version>1.5</scalamd-version>
         <scalate-version>1.5.3</scalate-version>
         <scalatest-version>1.6.1</scalatest-version>
-<<<<<<< HEAD
         <servicemix-components-version>2012.01.0.fuse-71-${perfectus-build}</servicemix-components-version>
         <servicemix-features-version>4.5.0.fuse-71-${perfectus-build}</servicemix-features-version>
         <servicemix-nmr-version>1.6.0.fuse-71-${perfectus-build}</servicemix-nmr-version>
         <servicemix-specs-version>2.0.0.fuse-71-${perfectus-build}</servicemix-specs-version>
         <servicemix-utils-version>1.5.1.fuse-71-${perfectus-build}</servicemix-utils-version>
-=======
-        <servicemix-components-version>2012.01.0.fuse-70-${perfectus-build}</servicemix-components-version>
-        <servicemix-features-version>4.5.0.fuse-70-${perfectus-build}</servicemix-features-version>
-        <servicemix-nmr-version>1.6.0.fuse-70-${perfectus-build}</servicemix-nmr-version>
-        <servicemix-specs-version>2.0.0.fuse-70-${perfectus-build}</servicemix-specs-version>
-        <servicemix-utils-version>1.5.1.fuse-70-${perfectus-build}</servicemix-utils-version>
->>>>>>> 1524794f
         <servlet-api-version>2.5</servlet-api-version>
         <sigar-version>1.6.4</sigar-version>
         <slf4j-api-version>1.6.1</slf4j-api-version>
@@ -1323,43 +1275,24 @@
     <profile>
       <id>snapshots</id>
       <properties>
-<<<<<<< HEAD
-        <activemq-version>5.6.0.fuse-71-${perfectus-build}</activemq-version>
-        <aries.blueprint.version>0.3.1.fuse-71-${perfectus-build}</aries.blueprint.version>
-        <aries.jmx.version>0.3.1.fuse-71-${perfectus-build}</aries.jmx.version>
-        <aries.transaction.version>0.3.1.fuse-71-${perfectus-build}</aries.transaction.version>
-        <aries.util.version>0.3.1.fuse-71-${perfectus-build}</aries.util.version>
+        <perfectus-build>SNAPSHOT</perfectus-build>
+        <activemq-version>5.6.1.fuse-71-${perfectus-build}</activemq-version>
+        <aries.blueprint.version>1.0.1.fuse-71-${perfectus-build}</aries.blueprint.version>
+        <aries.jmx.version>1.0.1.fuse-71-${perfectus-build}</aries.jmx.version>
+        <aries.transaction.version>1.0.1.fuse-71-${perfectus-build}</aries.transaction.version>
+        <aries.util.version>1.0.0</aries.util.version>
         <camel-version>2.10.0.fuse-71-${perfectus-build}</camel-version>
         <cxf-version>2.6.0.fuse-71-${perfectus-build}</cxf-version>
-        <felix-configadmin-version>1.3.0.fuse-71-${perfectus-build}</felix-configadmin-version>
-        <felix-eventadmin-version>1.2.15.fuse-71-${perfectus-build}</felix-eventadmin-version>
+        <felix-configadmin-version>1.4.0.fuse-71-${perfectus-build}</felix-configadmin-version>
+        <felix-eventadmin-version>1.3.0.fuse-71-${perfectus-build}</felix-eventadmin-version>
         <felix-fileinstall-version>3.3.11.fuse-71-${perfectus-build}</felix-fileinstall-version>
         <felix-framework-version>4.0.3.fuse-71-${perfectus-build}</felix-framework-version>
-        <karaf-version>2.2.5.fuse-71-${perfectus-build}</karaf-version>
+        <karaf-version>2.3.0.fuse-71-${perfectus-build}</karaf-version>
         <servicemix.components.version>2012.01.0.fuse-71-${perfectus-build}</servicemix.components.version>
         <servicemix.features.version>4.5.0-fuse-${perfectus-build}</servicemix.features.version>
         <servicemix.nmr.version>1.6.0.fuse-71-${perfectus-build}</servicemix.nmr.version>
         <servicemix.specs.version>2.0.0.fuse-71-${perfectus-build}</servicemix.specs.version>
         <servicemix.utils.version>1.5.1.fuse-71-${perfectus-build}</servicemix.utils.version>
-=======
-        <activemq-version>5.5.1.fuse-7-0-x-SNAPSHOT</activemq-version>
-        <aries.blueprint.version>0.3.1.fuse-70-x-SNAPSHOT</aries.blueprint.version>
-        <aries.jmx.version>0.3.1.fuse-70-x-SNAPSHOT</aries.jmx.version>
-        <aries.transaction.version>0.3.1.fuse-70-x-SNAPSHOT</aries.transaction.version>
-        <aries.util.version>0.3.1.fuse-70-x-SNAPSHOT</aries.util.version>
-        <camel-version>2.9.0.fuse-70-x-SNAPSHOT</camel-version>
-        <cxf-version>2.5.0.fuse-70-x-SNAPSHOT</cxf-version>
-        <felix-configadmin-version>1.3.0.fuse-70-x-SNAPSHOT</felix-configadmin-version>
-        <felix-eventadmin-version>1.2.15.fuse-70-x-SNAPSHOT</felix-eventadmin-version>
-        <felix-fileinstall-version>3.3.11.fuse-70-x-SNAPSHOT</felix-fileinstall-version>
-        <felix-framework-version>4.0.3.fuse-70-x-SNAPSHOT</felix-framework-version>
-        <karaf-version>2.2.5.fuse-70-x-SNAPSHOT</karaf-version>
-        <servicemix.components.version>2012.01.0.fuse-70-x-SNAPSHOT</servicemix.components.version>
-        <servicemix.features.version>4.5.0-fuse-SNAPSHOT</servicemix.features.version>
-        <servicemix.nmr.version>1.6.0.fuse-70-x-SNAPSHOT</servicemix.nmr.version>
-        <servicemix.specs.version>2.0.0.fuse-70-x-SNAPSHOT</servicemix.specs.version>
-        <servicemix.utils.version>1.5.1.fuse-70-x-SNAPSHOT</servicemix.utils.version>
->>>>>>> 1524794f
       </properties>
     </profile>
 
@@ -1368,17 +1301,10 @@
       <id>perfectus</id>
       <properties>
         <perfectus-run>04</perfectus-run>
-<<<<<<< HEAD
-        <activemq-version>5.6.0.fuse-71-${perfectus-build}</activemq-version>
+        <activemq-version>5.6.1.fuse-71-${perfectus-build}</activemq-version>
         <cxf-version>2.6.0.fuse-71-${perfectus-build}</cxf-version>
         <camel-version>2.10.0.fuse-71-${perfectus-build}</camel-version>
-        <karaf-version>2.2.5.fuse-71-${perfectus-build}</karaf-version>
-=======
-        <activemq-version>5.5.1.fuse-70-x-SNAPSHOT</activemq-version>
-        <cxf-version>2.5.0.fuse-70-x-SNAPSHOT</cxf-version>
-        <camel-version>2.9.0.fuse-70-x-SNAPSHOT</camel-version>
-        <karaf-version>2.2.5.fuse-70-x-SNAPSHOT</karaf-version>
->>>>>>> 1524794f
+        <karaf-version>2.3.0.fuse-71-${perfectus-build}</karaf-version>
       </properties>
 
       <repositories>
