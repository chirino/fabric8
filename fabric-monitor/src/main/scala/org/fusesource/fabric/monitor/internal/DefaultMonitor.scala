/**
 * Copyright (C) 2010-2011, FuseSource Corp.  All rights reserved.
 *
 *     http://fusesource.com
 *
 * The software in this package is published under the terms of the
 * CDDL license a copy of which has been included with this distribution
 * in the license.txt file.
 */

package org.fusesource.fabric.monitor.internal

import scala.collection.mutable.HashMap
import org.rrd4j.ConsolFun._
import org.rrd4j.core._
import org.rrd4j.DsType._
import org.fusesource.fabric.monitor.api._
import java.util.concurrent.atomic.AtomicBoolean
import org.rrd4j.core.Util
import org.linkedin.util.clock.Timespan
import java.io.File
import FileSupport._
import org.fusesource.fabric.monitor.api.ArchiveDTO._


/**
 * <p>
 * </p>
 *
 * @author <a href="http://hiramchirino.com">Hiram Chirino</a>
 */
class DefaultMonitor (
   val rrd_file_prefix:String="",
   val rrd_backend:RrdBackendFactory = new RrdNioBackendFactory()
   ) extends Monitor {

  var step_duration = 1000L

  def path_to_rrd_file(name:String) = rrd_file_prefix + name +".rrd"

  case class MonitoredSet(dto:MonitoredSetDTO) {

    import dto._
    import collection.JavaConversions._

    val sample_span = Timespan.parse(dto.step)

    def file_base_name: String = {
      rrd_file_prefix + name
    }

    val rrd_file_name = path_to_rrd_file(name)

    val rrd_archive_funcs = dto.archives.map(_.consolidation toUpperCase match {
      case "AVERAGE" => AVERAGE
      case "MIN" => MIN
      case "MAX" => MAX
      case "LAST" => LAST
      case "FIRST" => FIRST
      case "TOTAL" => TOTAL
    }).toSet

    def data_source_dto(id:String) = dto.data_sources.filter(_.id == id)

    val rrd_def = {
      val rc = new RrdDef(rrd_file_name, sample_span.getDurationInSeconds)
      data_sources.foreach { source =>
        import source._

        val steps = Option(heartbeat).map( x =>
          Timespan.parse(x).getDuration(Timespan.TimeUnit.SECOND)
        ).getOrElse(2 * sample_span.getDuration(Timespan.TimeUnit.SECOND))

        rc.addDatasource(source.id, kind.toUpperCase match {
          case "GAUGE"  => GAUGE
          case "COUNTER"  => COUNTER
          case "DERIVE"  => DERIVE
          case "ABSOLUTE"  => ABSOLUTE
        }, steps, min, max);

      }
      archives.foreach { archive =>
        import archive._

        val archive_span = Option(step).map(Timespan.parse(_)).getOrElse(sample_span)
        val steps = (archive_span.getDurationInMilliseconds / sample_span.getDurationInMilliseconds).toInt

        val total_span = Timespan.parse(window)
        val rows = (total_span.getDurationInMilliseconds / archive_span.getDurationInMilliseconds).toInt

        val consolFun = consolidation.toUpperCase match {
          case "AVERAGE" => AVERAGE
          case "MIN" => MIN
          case "MAX" => MAX
          case "LAST" => LAST
          case "FIRST" => FIRST
          case "TOTAL" => TOTAL
        }

        rc.addArchive(consolFun, xff, steps, rows);
      }
      rc
    }

    var pollers = List[Poller]()
    var thread:Thread = _
    var active = new AtomicBoolean()

    def start = {
      if( active.compareAndSet(false, true) ) {

        new File(file_base_name+".json").write_bytes(JsonCodec.encode(dto))

        thread = new Thread("Monitoring: "+name) {
          setDaemon(true)
          override def run: Unit = {

            val sources_by_factory = HashMap[PollerFactory, List[DataSourceDTO]]()
            data_sources.foreach { source =>
              poller_factories.find(_.accepts(source)).foreach { factory =>
                val sources = sources_by_factory.getOrElseUpdate(factory, Nil)
                sources_by_factory.put(factory, source::sources)
              }
            }

<<<<<<< HEAD
              pollers = (sources_by_factory.flatMap{case (factory, sources)=> sources.map(s => factory.create(s))}).toList
=======
            pollers = (sources_by_factory.map{case (factory, sources)=> factory.create(sources.toArray) }).toList
>>>>>>> a89ba8fe

            val rrd_db = new RrdDb(rrd_def, rrd_backend);
            try {
              while(active.get) {

                val sample = rrd_db.createSample()
                sample.setTime(Util.getTime)

<<<<<<< HEAD
//                println("Collecting samples from %d pollers.".format(pollers.size))
                pollers.foreach { poller =>
                  val result = poller.poll
                  val dto = poller.source
                  sample.setValue(dto.id, result)
=======
                pollers.foreach { case poller =>
                  val sources = poller.sources
                  val results = poller.poll

                  sources.zip(results).foreach { case (dto, result) =>
                    sample.setValue(dto.id, result);
                  }
>>>>>>> a89ba8fe
                }
//                println("Collected sample: "+sample.dump)

                sample.update();

                Thread.sleep( step_duration * sample_span.getDurationInSeconds)

              }
            } finally {
              rrd_db.close
            }

          }

        }
        thread.start()
      }
    }

    def stop = {
      if( active.compareAndSet(true, false) ) {
        thread.join
        thread = null
      }
    }
  }


  val current_monitored_sets = HashMap [String, MonitoredSet]()


  // TODO: if the poller_factories gets changed, we should
  // recreate the current_monitored_sets as there may be more or less
  // data sources that we can gather data for.
  var poller_factories:Seq[PollerFactory] = Nil

  def configure(value: Traversable[MonitoredSetDTO]): Unit = {

    val next_services = Map[String, MonitoredSet]( value.map { dto=>
      dto.name -> MonitoredSet(dto)
    }.toSeq : _*)


    // Figure out which services are being added, removed, or updated.
    val existing_keys = current_monitored_sets.keys.toSet
    val next_service_keys = next_services.keys.toSet
    val updating = existing_keys.intersect(next_service_keys)
    val adding = next_service_keys -- updating
    val removing = existing_keys -- next_service_keys

    adding.foreach { id =>
      val next = next_services.get(id).get
      next.start
      current_monitored_sets += id -> next
    }

    updating.foreach { id =>
      val next = next_services.get(id).get
      val prev = current_monitored_sets.get(id).get

      // did the service configuration change?
      if( next != prev ) {
        prev.stop
        next.start
        current_monitored_sets.put(id, next)
      }
    }

    removing.foreach{ id =>
      val prev = current_monitored_sets.remove(id).get
      prev.stop
    }

  }

  def close: Unit = {

  }
}<|MERGE_RESOLUTION|>--- conflicted
+++ resolved
@@ -123,11 +123,7 @@
               }
             }
 
-<<<<<<< HEAD
               pollers = (sources_by_factory.flatMap{case (factory, sources)=> sources.map(s => factory.create(s))}).toList
-=======
-            pollers = (sources_by_factory.map{case (factory, sources)=> factory.create(sources.toArray) }).toList
->>>>>>> a89ba8fe
 
             val rrd_db = new RrdDb(rrd_def, rrd_backend);
             try {
@@ -136,21 +132,11 @@
                 val sample = rrd_db.createSample()
                 sample.setTime(Util.getTime)
 
-<<<<<<< HEAD
 //                println("Collecting samples from %d pollers.".format(pollers.size))
                 pollers.foreach { poller =>
                   val result = poller.poll
                   val dto = poller.source
                   sample.setValue(dto.id, result)
-=======
-                pollers.foreach { case poller =>
-                  val sources = poller.sources
-                  val results = poller.poll
-
-                  sources.zip(results).foreach { case (dto, result) =>
-                    sample.setValue(dto.id, result);
-                  }
->>>>>>> a89ba8fe
                 }
 //                println("Collected sample: "+sample.dump)
 
