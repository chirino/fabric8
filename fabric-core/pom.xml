--- conflicted
+++ resolved
@@ -30,20 +30,6 @@
           org.fusesource.fabric.api*;version=${project.version},
           org.fusesource.fabric.service*;version=${project.version};-noimport:=true
         </fabric.osgi.export>
-      <!--
-        <fabric.osgi.import.before.defaults>
-            !org.apache.log4j.jmx,
-            !org.apache.log4j.spi,
-            !org.xml.*,
-            !javax.xml.parsers
-        </fabric.osgi.import.before.defaults>
-<<<<<<< HEAD
-=======
-      <fabric.osgi.import.additional>
-          org.codehaus.jackson.annotate;resolution:=optional
-      </fabric.osgi.import.additional>
->>>>>>> b405f80b
--->
         <fabric.osgi.private.pkg>
             org.fusesource.fabric.internal
         </fabric.osgi.private.pkg>
