--- conflicted
+++ resolved
@@ -74,19 +74,17 @@
     private static void extractTargzIntoDirectory(StringBuilder sb, URI proxy, String groupId, String artifactId, String version) {
 
         String file = artifactId + "-" + version + ".tar.gz";
-<<<<<<< HEAD
-        String directory = groupId.replaceAll("\\.", "/") + "/" + artifactId + "/" + version + "/";
+        String directory =  groupId.replaceAll("\\.", "/") + "/" + artifactId + "/" + version + "/";
+        String artifactParentUri = proxy.getHost()+proxy.getPath()+"/"+directory;
+        String artifactUri = proxy.getHost()+proxy.getPath()+"/"+"/"+directory+file;
+
         //To cover the case of SNAPSHOT dependencies where URL can't be determined we are quering for the availale versions first
         if(version.contains("SNAPSHOT")) {
-            sb.append("run export DISTRO_URL=`curl --silent ").append(proxy.resolve(directory)).append("| grep href | grep \"tar.gz\\\"\" | sed 's/^.*<a href=\"//' | sed 's/\".*$//'  | tail -1`").append("\n");
+            sb.append("run export DISTRO_URL=`curl --silent ").append(artifactParentUri).append("| grep href | grep \"tar.gz\\\"\" | sed 's/^.*<a href=\"//' | sed 's/\".*$//'  | tail -1`").append("\n");
         } else {
-            sb.append("run export DISTRO_URL=`").append(proxy.resolve(directory+file)).append("`").append("\n");
+            sb.append("run export DISTRO_URL=`").append(artifactUri).append("`").append("\n");
         }
         sb.append("run curl --show-error --silent --get --retry 20 --output ").append(file).append(" ").append("$DISTRO_URL").append("\n");
-=======
-        String path = "/"+ groupId.replaceAll("\\.", "/") + "/" + artifactId + "/" + version + "/" + file;
-        sb.append("run curl --show-error --get --retry 20 --output ").append(file).append(" ").append(proxy.resolve(path)).append("\n");
->>>>>>> a2eccc19
         sb.append("run tar -xpzf ").append(file).append("\n");
     }
 }