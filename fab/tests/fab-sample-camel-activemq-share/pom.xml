<?xml version="1.0" encoding="UTF-8"?>
<!--

    Licensed to the Apache Software Foundation (ASF) under one or more
    contributor license agreements.  See the NOTICE file distributed with
    this work for additional information regarding copyright ownership.
    The ASF licenses this file to You under the Apache License, Version 2.0
    (the "License"); you may not use this file except in compliance with
    the License.  You may obtain a copy of the License at

       http://www.apache.org/licenses/LICENSE-2.0

    Unless required by applicable law or agreed to in writing, software
    distributed under the License is distributed on an "AS IS" BASIS,
    WITHOUT WARRANTIES OR CONDITIONS OF ANY KIND, either express or implied.
    See the License for the specific language governing permissions and
    limitations under the License.

-->
<project xmlns="http://maven.apache.org/POM/4.0.0" xmlns:xsi="http://www.w3.org/2001/XMLSchema-instance" xsi:schemaLocation="http://maven.apache.org/POM/4.0.0 http://maven.apache.org/maven-v4_0_0.xsd">

  <modelVersion>4.0.0</modelVersion>

    <parent>
    <groupId>org.fusesource.fabric.fab.tests</groupId>
    <artifactId>tests-project</artifactId>
    <version>1.1-SNAPSHOT</version>
  </parent>

  <artifactId>fab-sample-camel-activemq-share</artifactId>
  <packaging>jar</packaging>

  <name>${project.artifactId}</name>
  <description>FAB :: Sample :: Camel ActiveMQ Share</description>

  <dependencies>
    <dependency>
      <groupId>org.apache.activemq</groupId>
      <artifactId>activemq-core</artifactId>
      <version>${activemq-version}</version>
      <scope>provided</scope>
    </dependency>
    <dependency>
      <groupId>org.apache.activemq</groupId>
      <artifactId>activemq-camel</artifactId>
      <version>${activemq-version}</version>
      <scope>provided</scope>
    </dependency>
    <dependency>
      <groupId>org.apache.camel</groupId>
      <artifactId>camel-jms</artifactId>
      <version>${camel-version}</version>
      <scope>provided</scope>
    </dependency>

<!--
    <dependency>
      <groupId>org.apache.xbean</groupId>
      <artifactId>xbean-spring</artifactId>
      <version>${xbean-version}</version>
    </dependency>
-->

    <dependency>
      <groupId>org.slf4j</groupId>
      <artifactId>slf4j-api</artifactId>
      <scope>provided</scope>
    </dependency>
    <dependency>
      <groupId>org.springframework</groupId>
      <artifactId>spring-tx</artifactId>
      <version>${spring-version}</version>
      <exclusions>
        <exclusion>
          <groupId>javax.ejb</groupId>
          <artifactId>ejb-api</artifactId>
        </exclusion>
        <exclusion>
          <groupId>javax.resource</groupId>
          <artifactId>connector-api</artifactId>
        </exclusion>
      </exclusions>
    </dependency>

    <!-- use latest JTA -->
    <dependency>
      <groupId>org.apache.geronimo.specs</groupId>
      <artifactId>geronimo-jta_1.1_spec</artifactId>
      <version>1.1.1</version>
      <scope>provided</scope>
    </dependency>

    <dependency>
      <groupId>org.springframework</groupId>
      <artifactId>spring-context</artifactId>
      <version>${spring-version}</version>
      <scope>provided</scope>
      <exclusions>
        <exclusion>
          <groupId>javax.ejb</groupId>
          <artifactId>ejb-api</artifactId>
        </exclusion>
      </exclusions>
    </dependency>

    <dependency>
      <groupId>org.apache.servicemix.specs</groupId>
      <artifactId>org.apache.servicemix.specs.stax-api-1.0</artifactId>
      <version>1.8.0</version>
    </dependency>
  </dependencies>

  <build>
    <defaultGoal>install</defaultGoal>

    <plugins>
      <plugin>
        <groupId>org.apache.maven.plugins</groupId>
        <artifactId>maven-jar-plugin</artifactId>
        <configuration>
          <archive>
            <index>true</index>
            <manifestEntries>
              <Fabric-Provided-Dependency></Fabric-Provided-Dependency>

<<<<<<< HEAD
              <!-- make some optional stuff mandatory... -->
              <Fabric-Include-Optional-Dependency>org.apache.geronimo.specs:geronimo-j2ee-management_1.1_spec org.apache.geronimo.specs:geronimo-jms_1.1_spec org.apache.geronimo.specs:geronimo-annotation_1.0_spec commons-pool:* org.springframework:*</Fabric-Include-Optional-Dependency>

              <!-- make ActiveMQ pool available to spring -->
              <Fabric-Import-Dependency-Exports>org.apache.activemq:*</Fabric-Import-Dependency-Exports>
=======
>>>>>>> 8665f7ca
            </manifestEntries>
          </archive>
        </configuration>
      </plugin>

      <!-- allows the route to be ran via 'mvn camel:run' -->
      <plugin>
        <groupId>org.apache.camel</groupId>
        <artifactId>camel-maven-plugin</artifactId>
        <version>${camel-version}</version>
      </plugin>

    </plugins>
  </build>
  
</project><|MERGE_RESOLUTION|>--- conflicted
+++ resolved
@@ -121,16 +121,13 @@
           <archive>
             <index>true</index>
             <manifestEntries>
-              <Fabric-Provided-Dependency></Fabric-Provided-Dependency>
+              <Fabric-Provided-Dependency>org.apache.activemq:* org.apache.camel:* org.springframework:* org.springframework.osgi:* org.apache.geronimo.specs:*</Fabric-Provided-Dependency>
 
-<<<<<<< HEAD
               <!-- make some optional stuff mandatory... -->
               <Fabric-Include-Optional-Dependency>org.apache.geronimo.specs:geronimo-j2ee-management_1.1_spec org.apache.geronimo.specs:geronimo-jms_1.1_spec org.apache.geronimo.specs:geronimo-annotation_1.0_spec commons-pool:* org.springframework:*</Fabric-Include-Optional-Dependency>
 
               <!-- make ActiveMQ pool available to spring -->
               <Fabric-Import-Dependency-Exports>org.apache.activemq:*</Fabric-Import-Dependency-Exports>
-=======
->>>>>>> 8665f7ca
             </manifestEntries>
           </archive>
         </configuration>
