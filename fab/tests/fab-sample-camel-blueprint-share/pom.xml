<!--
  Copyright (C) FuseSource, Inc.
  http://fusesource.com

  Licensed under the Apache License, Version 2.0 (the "License");
  you may not use this file except in compliance with the License.
  You may obtain a copy of the License at

     http://www.apache.org/licenses/LICENSE-2.0

  Unless required by applicable law or agreed to in writing, software
  distributed under the License is distributed on an "AS IS" BASIS,
  WITHOUT WARRANTIES OR CONDITIONS OF ANY KIND, either express or implied.
  See the License for the specific language governing permissions and
  limitations under the License.
  -->
<project xmlns="http://maven.apache.org/POM/4.0.0" xmlns:xsi="http://www.w3.org/2001/XMLSchema-instance" xsi:schemaLocation="http://maven.apache.org/POM/4.0.0 http://maven.apache.org/maven-v4_0_0.xsd">
  <modelVersion>4.0.0</modelVersion>

  <parent>
    <groupId>org.fusesource.fabric.fab.tests</groupId>
    <artifactId>tests-project</artifactId>
    <version>7.0-SNAPSHOT</version>
<<<<<<< HEAD
    <relativePath>..</relativePath>
=======
>>>>>>> 19be0632
  </parent>

  <artifactId>fab-sample-camel-blueprint-share</artifactId>
  <packaging>jar</packaging>

  <name>${project.artifactId}</name>
  <description>Fuse Bundles :: Sample :: Camel Blueprint Share</description>

  <dependencies>
    <dependency>
      <groupId>org.osgi</groupId>
      <artifactId>org.osgi.core</artifactId>
      <scope>provided</scope>
    </dependency>

    <dependency>
      <groupId>org.apache.camel</groupId>
      <artifactId>camel-blueprint</artifactId>
      <version>${camel-version}</version>
      <scope>provided</scope>
    </dependency>
  </dependencies>


  <profiles>
    <profile>
      <id>fab</id>
      <build>
        <plugins>
          <plugin>
            <groupId>org.apache.maven.plugins</groupId>
            <artifactId>maven-jar-plugin</artifactId>
            <configuration>
              <archive>
                <index>true</index>
                <manifestEntries>
                  <FAB-Provided-Dependency />
                </manifestEntries>
              </archive>
            </configuration>
          </plugin>
          <plugin>
            <groupId>org.fusesource.mvnplugins</groupId>
            <artifactId>maven-fab-plugin</artifactId>
            <version>${maven-fab-plugin-version}</version>
            <configuration>
              <descriptor>
                <Long-Description />
                <!-- <Endorsed-Extensions>
                  ${project.groupId}:artifact:${project.version}
                </Endorsed-Extensions>
                <Default-Extensions>name</Default-Extensions> -->
              </descriptor>
            </configuration>
            <executions>
              <execution>
                <goals>
                  <goal>generate</goal>
                </goals>
              </execution>
            </executions>
          </plugin>
        </plugins>
      </build>
    </profile>
  </profiles>
</project><|MERGE_RESOLUTION|>--- conflicted
+++ resolved
@@ -21,10 +21,7 @@
     <groupId>org.fusesource.fabric.fab.tests</groupId>
     <artifactId>tests-project</artifactId>
     <version>7.0-SNAPSHOT</version>
-<<<<<<< HEAD
     <relativePath>..</relativePath>
-=======
->>>>>>> 19be0632
   </parent>
 
   <artifactId>fab-sample-camel-blueprint-share</artifactId>
