<?xml version="1.0" encoding="UTF-8"?>
<!--

    Copyright (C) 2010-2011, FuseSource Corp.  All rights reserved.

        http://fusesource.com

    The software in this package is published under the terms of the
    CDDL license a copy of which has been included with this distribution
    in the license.txt file.

-->

<project xmlns="http://maven.apache.org/POM/4.0.0" xmlns:xsi="http://www.w3.org/2001/XMLSchema-instance" xsi:schemaLocation="http://maven.apache.org/POM/4.0.0 http://maven.apache.org/maven-v4_0_0.xsd">

  <modelVersion>4.0.0</modelVersion>

  <parent>
    <groupId>org.fusesource.fabric</groupId>
    <artifactId>fabric-scala</artifactId>
    <version>1.1-SNAPSHOT</version>
    <relativePath>../fabric-scala</relativePath>
  </parent>

  <artifactId>fabric-groups</artifactId>
  <packaging>bundle</packaging>
  
  <name>${project.artifactId}</name>
  <description>FuseSource Fabric :: Cluster Groups API</description>

  <dependencies>
    <dependency>
        <groupId>org.slf4j</groupId>
        <artifactId>slf4j-api</artifactId>
    </dependency>
    <dependency>
        <groupId>org.fusesource.fabric</groupId>
        <artifactId>fabric-linkedin-zookeeper</artifactId>
<<<<<<< HEAD
        <version>${project.version}</version>
=======
>>>>>>> 90d0666b
    </dependency>

    
    <!-- for osgi integration -->
    <dependency>
      <groupId>org.osgi</groupId>
      <artifactId>org.osgi.core</artifactId>
      <scope>provided</scope>
    </dependency>
    <dependency>
      <groupId>org.codehaus.jackson</groupId>
      <artifactId>jackson-mapper-asl</artifactId>
      <version>${jackson-version}</version>
    </dependency>
    <dependency>
      <groupId>log4j</groupId>
      <artifactId>log4j</artifactId>
      <scope>provided</scope>
    </dependency>

  </dependencies>

  <build>
    <plugins>

      <!-- Tests are failing on windows, need to investigate -->
      <plugin>
        <groupId>org.apache.maven.plugins</groupId>
        <artifactId>maven-surefire-plugin</artifactId>
        <configuration>
          <!-- 
          <excludes>
            <exclude>**/**</exclude>
          </excludes> 
          -->
        </configuration>
      </plugin>
      
    </plugins>
  </build>
</project><|MERGE_RESOLUTION|>--- conflicted
+++ resolved
@@ -36,10 +36,6 @@
     <dependency>
         <groupId>org.fusesource.fabric</groupId>
         <artifactId>fabric-linkedin-zookeeper</artifactId>
-<<<<<<< HEAD
-        <version>${project.version}</version>
-=======
->>>>>>> 90d0666b
     </dependency>
 
     
