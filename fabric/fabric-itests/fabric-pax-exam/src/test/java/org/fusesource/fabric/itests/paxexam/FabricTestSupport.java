--- conflicted
+++ resolved
@@ -73,11 +73,7 @@
      * @param parent
      * @return
      */
-<<<<<<< HEAD
-    protected Container createChildAgent(String name) throws Exception {
-=======
     protected Container createChildContainer(String name, String parent) throws Exception {
->>>>>>> 68a17cae
         //Wait for zookeeper service to become available.
         ZkClientFacade zooKeeper = getOsgiService(ZkClientFacade.class);
         assertNotNull(zooKeeper.getZookeeper(DEFAULT_TIMEOUT));
@@ -91,14 +87,6 @@
         assertNotNull(parentContainer);
 
 
-<<<<<<< HEAD
-        CreateContainerOptions args = CreateContainerOptionsBuilder.basic().name("chlid1").parent(parent.getId());
-        CreateContainerMetadata[] metadata = fabricService.createContainers(args);
-        if (metadata.length > 0) {
-            return metadata[0].getContainer();
-        }
-        throw new Exception("Cohild container not created");
-=======
         CreateContainerOptions args = CreateContainerOptionsBuilder.child().name(name).parent(parent);
         CreateContainerMetadata[] metadata = fabricService.createContainers(args);
         if (metadata.length > 0) {
@@ -107,7 +95,6 @@
             return container;
         }
         throw new Exception("Could container not created");
->>>>>>> 68a17cae
     }
 
     protected void destroyChildContainer(String name) throws InterruptedException {
