--- conflicted
+++ resolved
@@ -21,21 +21,13 @@
   <parent>
       <groupId>org.fusesource.fabric.itests</groupId>
       <artifactId>fabric-itests</artifactId>
-<<<<<<< HEAD
       <version>7.0-SNAPSHOT</version>
-      <relativePath>../</relativePath>
-=======
-      <version>99-master-SNAPSHOT</version>
       <relativePath>..</relativePath>
->>>>>>> 76098338
   </parent>
 
     <artifactId>fabric-pax-exam</artifactId>
     <name>Fuse Fabric :: Integration Tests :: Pax Exam</name>
-<<<<<<< HEAD
     <version>7.0-SNAPSHOT</version>
-=======
->>>>>>> 76098338
 
     <dependencies>
         <dependency>
