--- conflicted
+++ resolved
@@ -269,7 +269,6 @@
                 <ref component-id="versionCompleter"/>
             </completers>
         </command>
-<<<<<<< HEAD
         <command name="fabric/version-set-default">
           <action class="org.fusesource.fabric.commands.VersionSetDefault">
             <property name="fabricService" ref="fabricService"/>
@@ -278,13 +277,12 @@
           <completers>
             <ref component-id="versionCompleter"/>
           </completers>
-=======
+        </command>
         <command name="fabric/mq-create">
             <action class="org.fusesource.fabric.commands.MQCreate">
                 <property name="fabricService" ref="fabricService"/>
                 <property name="zooKeeper" ref="zooKeeper"/>
             </action>
->>>>>>> cb1d3f53
         </command>
     </command-bundle>
 
