/**
 * Copyright (C) FuseSource, Inc.
 * http://fusesource.com
 *
 * Licensed under the Apache License, Version 2.0 (the "License");
 * you may not use this file except in compliance with the License.
 * You may obtain a copy of the License at
 *
 *    http://www.apache.org/licenses/LICENSE-2.0
 *
 * Unless required by applicable law or agreed to in writing, software
 * distributed under the License is distributed on an "AS IS" BASIS,
 * WITHOUT WARRANTIES OR CONDITIONS OF ANY KIND, either express or implied.
 * See the License for the specific language governing permissions and
 * limitations under the License.
 */
package org.fusesource.fabric.commands;

import org.apache.felix.gogo.commands.Argument;
import org.apache.felix.gogo.commands.Command;
import org.apache.felix.gogo.commands.Option;
import org.fusesource.fabric.api.Container;
import org.fusesource.fabric.api.CreateContainerMetadata;
import org.fusesource.fabric.api.CreateContainerOptions;
import org.fusesource.fabric.api.CreateContainerOptionsBuilder;
import org.fusesource.fabric.api.MQService;
import org.fusesource.fabric.api.Profile;
import org.fusesource.fabric.commands.support.FabricCommand;
import org.fusesource.fabric.service.MQServiceImpl;
import org.fusesource.fabric.zookeeper.ZkDefs;

import java.net.URI;
import java.util.Arrays;
import java.util.HashMap;
<<<<<<< HEAD
import java.util.HashSet;
=======
import java.util.Map;
>>>>>>> 2f5b52e1

@Command(name = "mq-create", scope = "fabric", description = "Create a new broker")
public class MQCreate extends FabricCommand {

<<<<<<< HEAD
    @Argument(index=0, required = true, description = "Broker name")
    protected String name = null;

=======
    @Option(name = "--broker-name", description = "Broker name to use")
    protected String brokerName;
>>>>>>> 2f5b52e1
    @Option(name = "--config", description = "Configuration to use")
    protected String config;

    @Option(name = "--version", description = "The version id in the registry")
    protected String version = ZkDefs.DEFAULT_VERSION;

    @Option(name = "--create-container", multiValued = false, required = false, description = "Comma separated list of containers to create with mq profile")
    protected String create;

    @Option(name = "--assign-container", multiValued = false, required = false, description = "Assign this mq profile to the following containers")
    protected String assign;

    @Override
    protected Object doExecute() throws Exception {

        // create profile

        MQService service = new MQServiceImpl(fabricService);
<<<<<<< HEAD
        HashMap<String, String> configuration = new HashMap<String, String>();
        configuration.put("data", bundleContext.getDataFile(name).getAbsolutePath());
=======

        Map<String, String> configuration = new HashMap<String, String>();
        configuration.put("data", bundleContext.getDataFile(brokerName).getAbsolutePath());
>>>>>>> 2f5b52e1
        if (config != null) {
            configuration.put("config", service.getConfig(version, config));
        }

<<<<<<< HEAD
        Profile profile = service.createMQProfile(version, name, configuration);
        System.out.println("MQ profile " + profile.getId() + " ready");

        // assign profile to existing containers
        if (assign != null) {
            String[] assignContainers = assign.split(",");
            for (String containerName : assignContainers) {
                try {
                    Container container = fabricService.getContainer(containerName);
                    if (container == null) {
                        System.out.println("Failed to assign profile to " + containerName + ": profile doesn't exists");
                    } else {
                        HashSet<Profile> profiles = new HashSet<Profile>(Arrays.asList(container.getProfiles()));
                        profiles.add(profile);
                        container.setProfiles(profiles.toArray(new Profile[profiles.size()]));
                        System.out.println("Profile successfully assigned to " + containerName);
                    }
                } catch (Exception e) {
                    System.out.println("Failed to assign profile to " + containerName + ": " + e.getMessage());
                }
            }
        }

        // create new containers
        if (create != null) {
            String[] createContainers = create.split(",");
            for (String url : createContainers) {

                String type = null;
                String parent = "root";
                String name = url;
                if (url.contains("://")) {
                    URI uri = new URI(url);
                    type = uri.getScheme();
                    parent = null;
                    name = uri.getHost();
                } else {
                    type = "child";
                    url = "child://root";
                }


                CreateContainerOptions args = CreateContainerOptionsBuilder.type(type)
                        .name(name)
                        .parent(parent)
                        .number(1)
                        .debugContainer(false)
                        .ensembleServer(false)
                        .providerUri(url)
                        .proxyUri(fabricService.getMavenRepoURI())
                        .zookeeperUrl(fabricService.getZookeeperUrl());


                CreateContainerMetadata[] metadatas = fabricService.createContainers(args);

                for (CreateContainerMetadata metadata : metadatas) {
                    if (metadata.isSuccess()) {
                        Container child = metadata.getContainer();
                        child.setProfiles(new Profile[]{profile});
                        System.out.println("Successfully created container " + metadata.getContainerName());
                    } else {
                        System.out.println("Failed to create container " + metadata.getContainerName() + ": " + metadata.getFailure().getMessage());
                    }
                }

            }
        }

      return null;
=======
        Profile profile = service.createMQProfile(version, brokerName, configuration);
        if (profiles == null) {
            profiles = new ArrayList<String>();
        }
        profiles.add(profile.getId());

        if (parent == null && url == null) {
            url = "child://root";
        }
        return super.doExecute();
>>>>>>> 2f5b52e1
    }
}<|MERGE_RESOLUTION|>--- conflicted
+++ resolved
@@ -32,23 +32,14 @@
 import java.net.URI;
 import java.util.Arrays;
 import java.util.HashMap;
-<<<<<<< HEAD
 import java.util.HashSet;
-=======
-import java.util.Map;
->>>>>>> 2f5b52e1
 
 @Command(name = "mq-create", scope = "fabric", description = "Create a new broker")
 public class MQCreate extends FabricCommand {
 
-<<<<<<< HEAD
     @Argument(index=0, required = true, description = "Broker name")
     protected String name = null;
-
-=======
-    @Option(name = "--broker-name", description = "Broker name to use")
-    protected String brokerName;
->>>>>>> 2f5b52e1
+    
     @Option(name = "--config", description = "Configuration to use")
     protected String config;
 
@@ -67,19 +58,14 @@
         // create profile
 
         MQService service = new MQServiceImpl(fabricService);
-<<<<<<< HEAD
+
         HashMap<String, String> configuration = new HashMap<String, String>();
         configuration.put("data", bundleContext.getDataFile(name).getAbsolutePath());
-=======
 
-        Map<String, String> configuration = new HashMap<String, String>();
-        configuration.put("data", bundleContext.getDataFile(brokerName).getAbsolutePath());
->>>>>>> 2f5b52e1
         if (config != null) {
             configuration.put("config", service.getConfig(version, config));
         }
 
-<<<<<<< HEAD
         Profile profile = service.createMQProfile(version, name, configuration);
         System.out.println("MQ profile " + profile.getId() + " ready");
 
@@ -149,17 +135,5 @@
         }
 
       return null;
-=======
-        Profile profile = service.createMQProfile(version, brokerName, configuration);
-        if (profiles == null) {
-            profiles = new ArrayList<String>();
-        }
-        profiles.add(profile.getId());
-
-        if (parent == null && url == null) {
-            url = "child://root";
-        }
-        return super.doExecute();
->>>>>>> 2f5b52e1
     }
 }