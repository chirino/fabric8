/**
 * Copyright (C) FuseSource, Inc.
 * http://fusesource.com
 *
 * Licensed under the Apache License, Version 2.0 (the "License");
 * you may not use this file except in compliance with the License.
 * You may obtain a copy of the License at
 *
 *    http://www.apache.org/licenses/LICENSE-2.0
 *
 * Unless required by applicable law or agreed to in writing, software
 * distributed under the License is distributed on an "AS IS" BASIS,
 * WITHOUT WARRANTIES OR CONDITIONS OF ANY KIND, either express or implied.
 * See the License for the specific language governing permissions and
 * limitations under the License.
 */
package org.fusesource.fabric.commands.support;

import java.util.ArrayList;
import java.util.Arrays;
import java.util.Collections;
import java.util.List;

import org.apache.felix.gogo.commands.Option;
import org.fusesource.fabric.api.Container;
import org.fusesource.fabric.api.CreateContainerMetadata;
import org.fusesource.fabric.api.Profile;
import org.fusesource.fabric.api.Version;
import org.fusesource.fabric.zookeeper.ZkDefs;

public abstract class ContainerCreateSupport extends FabricCommand {
    @Option(name = "--version", description = "The version id in the registry")
    protected String version = ZkDefs.DEFAULT_VERSION;
    @Option(name = "--profile", multiValued = true, required = false, description = "The profile IDs to associate with the new container(s)")
    protected List<String> profiles;
    @Option(name = "--enable-debuging", multiValued = false, required = false, description = "Enable debugging")
    protected Boolean debugContainer = Boolean.FALSE;
    @Option(name = "--ensemble-server", multiValued = false, required = false, description = "Whether the container should be a new ZooKeeper ensemble server")
    protected Boolean isEnsembleServer = Boolean.FALSE;

    public List<String> getProfileNames() {
        List<String> names = this.profiles;
        if (names == null || names.isEmpty()) {
            names = Collections.singletonList("default");
        }
        return names;
    }

    /**
     * Pre validates input before creating the container(s)
     *
     * @param name the name of the container to create
     * @throws IllegalArgumentException is thrown if input is invalid
     */
    protected void preCreateContainer(String name) throws IllegalArgumentException {
        Container existing = getContainer(name);
        if (existing != null) {
            throw new IllegalArgumentException("A container with name " + name + " already exists.");
        }

        // get the profiles for the given version
        Version ver = version != null ? fabricService.getVersion(version) : fabricService.getDefaultVersion();
        Profile[] profiles = ver.getProfiles();

        // validate profiles exists before creating a new container
        List<String> names = getProfileNames();
        for (String profile : names) {
            if (!hasProfile(profiles, profile, ver)) {
                throw new IllegalArgumentException("Profile " + profile + " with version " + ver.getName() + " does not exist.");
            }
        }


        if (!isEnsembleServer && fabricService.getZookeeperUrl() == null) {
            throw new IllegalArgumentException("Either start a zookeeper ensemble or use --ensemble-server.");
        }
    }
    /**
     * Post logic after the containers have been created.
     *
     * @param metadatas the created containers
     */
<<<<<<< HEAD
    protected void postCreateContainer(Container[] containers) {
        if (!isEnsembleServer) {
=======
    protected void postCreateContainers(CreateContainerMetadata[] metadatas) {
>>>>>>> 26142e81
        Version ver = version != null ? fabricService.getVersion(version) : fabricService.getDefaultVersion();

        List<String> names = getProfileNames();
        try {
            Profile[] profiles = getProfiles(version, names);
            for (CreateContainerMetadata metadata : metadatas) {
                if (metadata.isSuccess()) {
                    Container child = metadata.getContainer();
                    log.trace("Setting version " + ver.getName() + " on container " + child.getId());
                    child.setVersion(ver);
                    log.trace("Setting profiles " + Arrays.asList(profiles) + " on container " + child.getId());
                    child.setProfiles(profiles);
                }
            }
        } catch (Exception ex) {
            log.warn("Error during postCreateContainers. This exception will be ignored.", ex);
        }

        if (log.isDebugEnabled()) {
            log.debug("postCreateContainers completed for " + Arrays.asList(metadatas) + " containers.");
        }
    }
    
    protected void displayContainers(CreateContainerMetadata[] metadatas) {
        List<CreateContainerMetadata> success = new ArrayList<CreateContainerMetadata>();
        List<CreateContainerMetadata> failures = new ArrayList<CreateContainerMetadata>();
        for (CreateContainerMetadata metadata : metadatas) {
            (metadata.isSuccess() ? success : failures).add(metadata); 
        }
        if (success.size() > 0) {
            System.out.println("The following containers have been created successfully:");
            for (CreateContainerMetadata m : success) {
                System.out.println("\t" + m.getContainerName());
            }
        }
        if (failures.size() > 0) {
            System.out.println("The following containers have failed:");
            for (CreateContainerMetadata m : failures) {
                System.out.println("\t" + m.getContainerName() + ": " + m.getFailure().getMessage());
            }
        }
        }
    }

    private static boolean hasProfile(Profile[] profiles, String name, Version version) {
        if (profiles == null || profiles.length == 0) {
            return false;
        }

        for (Profile profile : profiles) {
            if (profile.getId().equals(name) && profile.getVersion().equals(version.getName())) {
                return true;
            }
        }

        return false;
    }
}<|MERGE_RESOLUTION|>--- conflicted
+++ resolved
@@ -53,59 +53,58 @@
      * @throws IllegalArgumentException is thrown if input is invalid
      */
     protected void preCreateContainer(String name) throws IllegalArgumentException {
-        Container existing = getContainer(name);
-        if (existing != null) {
-            throw new IllegalArgumentException("A container with name " + name + " already exists.");
+        if (!isEnsembleServer) {
+            Container existing = getContainer(name);
+            if (existing != null) {
+                throw new IllegalArgumentException("A container with name " + name + " already exists.");
+            }
+
+            // get the profiles for the given version
+            Version ver = version != null ? fabricService.getVersion(version) : fabricService.getDefaultVersion();
+            Profile[] profiles = ver.getProfiles();
+
+            // validate profiles exists before creating a new container
+            List<String> names = getProfileNames();
+            for (String profile : names) {
+                if (!hasProfile(profiles, profile, ver)) {
+                    throw new IllegalArgumentException("Profile " + profile + " with version " + ver.getName() + " does not exist.");
+                }
+            }
+
         }
-
-        // get the profiles for the given version
-        Version ver = version != null ? fabricService.getVersion(version) : fabricService.getDefaultVersion();
-        Profile[] profiles = ver.getProfiles();
-
-        // validate profiles exists before creating a new container
-        List<String> names = getProfileNames();
-        for (String profile : names) {
-            if (!hasProfile(profiles, profile, ver)) {
-                throw new IllegalArgumentException("Profile " + profile + " with version " + ver.getName() + " does not exist.");
-            }
-        }
-
-
         if (!isEnsembleServer && fabricService.getZookeeperUrl() == null) {
             throw new IllegalArgumentException("Either start a zookeeper ensemble or use --ensemble-server.");
         }
+
     }
     /**
      * Post logic after the containers have been created.
      *
      * @param metadatas the created containers
      */
-<<<<<<< HEAD
-    protected void postCreateContainer(Container[] containers) {
+    protected void postCreateContainers(CreateContainerMetadata[] metadatas) {
         if (!isEnsembleServer) {
-=======
-    protected void postCreateContainers(CreateContainerMetadata[] metadatas) {
->>>>>>> 26142e81
-        Version ver = version != null ? fabricService.getVersion(version) : fabricService.getDefaultVersion();
+            Version ver = version != null ? fabricService.getVersion(version) : fabricService.getDefaultVersion();
 
-        List<String> names = getProfileNames();
-        try {
-            Profile[] profiles = getProfiles(version, names);
-            for (CreateContainerMetadata metadata : metadatas) {
-                if (metadata.isSuccess()) {
-                    Container child = metadata.getContainer();
-                    log.trace("Setting version " + ver.getName() + " on container " + child.getId());
-                    child.setVersion(ver);
-                    log.trace("Setting profiles " + Arrays.asList(profiles) + " on container " + child.getId());
-                    child.setProfiles(profiles);
+            List<String> names = getProfileNames();
+            try {
+                Profile[] profiles = getProfiles(version, names);
+                for (CreateContainerMetadata metadata : metadatas) {
+                    if (metadata.isSuccess()) {
+                        Container child = metadata.getContainer();
+                        log.trace("Setting version " + ver.getName() + " on container " + child.getId());
+                        child.setVersion(ver);
+                        log.trace("Setting profiles " + Arrays.asList(profiles) + " on container " + child.getId());
+                        child.setProfiles(profiles);
+                    }
                 }
+            } catch (Exception ex) {
+                log.warn("Error during postCreateContainers. This exception will be ignored.", ex);
             }
-        } catch (Exception ex) {
-            log.warn("Error during postCreateContainers. This exception will be ignored.", ex);
-        }
 
-        if (log.isDebugEnabled()) {
-            log.debug("postCreateContainers completed for " + Arrays.asList(metadatas) + " containers.");
+            if (log.isDebugEnabled()) {
+                log.debug("postCreateContainers completed for " + Arrays.asList(metadatas) + " containers.");
+            }
         }
     }
     
@@ -127,7 +126,6 @@
                 System.out.println("\t" + m.getContainerName() + ": " + m.getFailure().getMessage());
             }
         }
-        }
     }
 
     private static boolean hasProfile(Profile[] profiles, String name, Version version) {
