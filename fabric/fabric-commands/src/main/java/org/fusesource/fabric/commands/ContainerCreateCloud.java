--- conflicted
+++ resolved
@@ -75,20 +75,16 @@
         args.setOwner(owner);
         args.setProviderName(providerName);
         args.setUser(user);
-<<<<<<< HEAD
         if (proxyUri != null) {
             args.setProxyUri(proxyUri);
         } else {
             args.setProxyUri(fabricService.getMavenRepoURI());
         }
-        fabricService.createContainer(args, name, number);
-=======
-
         Container[] containers = fabricService.createContainer(args, name, number);
         // and set its profiles after creation
         setProfiles(containers);
->>>>>>> 5d1d4c01
         return null;
     }
 
+
 }