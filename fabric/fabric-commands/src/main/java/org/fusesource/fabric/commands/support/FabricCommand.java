/**
 * Copyright (C) FuseSource, Inc.
 * http://fusesource.com
 *
 * Licensed under the Apache License, Version 2.0 (the "License");
 * you may not use this file except in compliance with the License.
 * You may obtain a copy of the License at
 *
 *    http://www.apache.org/licenses/LICENSE-2.0
 *
 * Unless required by applicable law or agreed to in writing, software
 * distributed under the License is distributed on an "AS IS" BASIS,
 * WITHOUT WARRANTIES OR CONDITIONS OF ANY KIND, either express or implied.
 * See the License for the specific language governing permissions and
 * limitations under the License.
 */
package org.fusesource.fabric.commands.support;

import java.util.ArrayList;
import java.util.List;

import org.apache.karaf.shell.console.OsgiCommandSupport;
import org.fusesource.fabric.api.Container;
import org.fusesource.fabric.api.FabricService;
import org.fusesource.fabric.api.Profile;
import org.fusesource.fabric.service.FabricServiceImpl;
import org.fusesource.fabric.zookeeper.ZkClientFacade;
import org.linkedin.zookeeper.client.IZKClient;
<<<<<<< HEAD
import org.osgi.framework.ServiceReference;
=======
import org.linkedin.zookeeper.client.ZKClient;
>>>>>>> 68a17cae

public abstract class FabricCommand extends OsgiCommandSupport {

    private ZkClientFacade zooKeeper;
    protected FabricService fabricService;

    protected static String AGENT_PID = "org.fusesource.fabric.agent";

    public FabricService getFabricService() {
        return fabricService;
    }

    public void setFabricService(FabricService fabricService) {
        this.fabricService = fabricService;
    }

    public ZkClientFacade getZooKeeper() {
        return zooKeeper;
    }

    public void setZooKeeper(ZkClientFacade zooKeeper) {
        this.zooKeeper = zooKeeper;
    }

    protected void checkFabricAvailable() {
        ServiceReference sr = getBundleContext().getServiceReference(IZKClient.class.getName());
        if (sr == null) {
            throw new IllegalStateException("No Fabric available, please create one using fabric:create or fabric:join.");
        }
    }

    protected String toString(Profile[] profiles) {
        if (profiles == null) {
            return "";
        }
        int iMax = profiles.length - 1;
        if (iMax == -1) {
            return "";
        }
        StringBuilder b = new StringBuilder();
        for (int i = 0; ; i++) {
            b.append(profiles[i].getId());
            if (i == iMax) {
                return b.toString();
            }
            b.append(", ");
        }
    }

    protected Profile[] getProfiles(String version, List<String> names) {
        Profile[] allProfiles = fabricService.getVersion(version).getProfiles();
        List<Profile> profiles = new ArrayList<Profile>();
        if (names == null) {
            return new Profile[0];
        }
        for (String name : names) {
            Profile profile = null;
            for (Profile p : allProfiles) {
                if (name.equals(p.getId())) {
                    profile = p;
                    break;
                }
            }
            if (profile == null) {
                throw new IllegalArgumentException("Profile " + name + " not found.");
            }
            profiles.add(profile);
        }
        return profiles.toArray(new Profile[profiles.size()]);
    }

    /**
     * Gets the container by the given name
     *
     * @param name the name of the container
     * @return the found container, or <tt>null</tt> if not found
     */
    protected Container getContainer(String name) {
        Container[] containers = fabricService.getContainers();
        for (Container container : containers) {
            if (container.getId().equals(name)) {
                return container;
            }
        }
        return null;
    }

}<|MERGE_RESOLUTION|>--- conflicted
+++ resolved
@@ -26,11 +26,6 @@
 import org.fusesource.fabric.service.FabricServiceImpl;
 import org.fusesource.fabric.zookeeper.ZkClientFacade;
 import org.linkedin.zookeeper.client.IZKClient;
-<<<<<<< HEAD
-import org.osgi.framework.ServiceReference;
-=======
-import org.linkedin.zookeeper.client.ZKClient;
->>>>>>> 68a17cae
 
 public abstract class FabricCommand extends OsgiCommandSupport {
 
@@ -38,7 +33,8 @@
     protected FabricService fabricService;
 
     protected static String AGENT_PID = "org.fusesource.fabric.agent";
-
+    protected static Long ZOOKEEPER_MAX_WAIT = 10000L;
+    
     public FabricService getFabricService() {
         return fabricService;
     }
@@ -55,11 +51,8 @@
         this.zooKeeper = zooKeeper;
     }
 
-    protected void checkFabricAvailable() {
-        ServiceReference sr = getBundleContext().getServiceReference(IZKClient.class.getName());
-        if (sr == null) {
-            throw new IllegalStateException("No Fabric available, please create one using fabric:create or fabric:join.");
-        }
+    protected void checkFabricAvailable() throws Exception {
+       zooKeeper.checkConnected(ZOOKEEPER_MAX_WAIT);
     }
 
     protected String toString(Profile[] profiles) {
