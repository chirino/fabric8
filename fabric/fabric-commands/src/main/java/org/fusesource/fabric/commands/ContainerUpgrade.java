--- conflicted
+++ resolved
@@ -39,11 +39,7 @@
 
     @Override
     protected Object doExecute() throws Exception {
-<<<<<<< HEAD
         checkFabricAvailable();
-=======
-        getZooKeeper().checkConnected(0L);
->>>>>>> 68a17cae
         // check and validate version
         Version version = fabricService.getVersion(this.version);
 
@@ -88,6 +84,7 @@
             // then set new profiles, which triggers container to update bundles and whatnot
             container.setProfiles(newProfiles);
             
+            // get the profile for version 1.1
             log.debug("Upgraded container {} from {} to {}", new Object[]{container, oldVersion, version});
             System.out.println("Upgraded container " + container.getId() + " from version " + oldVersion + " to " + version);
         }
