package org.fusesource.fabric.boot.commands.service;


import org.fusesource.fabric.zookeeper.IZKClient;
import org.osgi.service.cm.ConfigurationAdmin;

/**
 *
 */

public interface Join {
    Object run() throws Exception;

    void setConfigurationAdmin(ConfigurationAdmin configurationAdmin);

    void setZooKeeper(IZKClient zooKeeper);

    String getVersion();

    void setVersion(String version);

    String getZookeeperUrl();

    void setZookeeperUrl(String zookeeperUrl);

    public boolean isNonManaged();

    public void setNonManaged(boolean nonManaged);

    public boolean isForce();

    public void setForce(boolean force);

    public String getProfile();

    public void setProfile(String profile);

    public String getContainerName();

    public void setContainerName(String containerName);

<<<<<<< HEAD

    public void setResolver(String resolver);

    public String getResolver();

    public void setManualIp(String manualIp);

    public String getManualIp();

=======
>>>>>>> 3e79682a
}<|MERGE_RESOLUTION|>--- conflicted
+++ resolved
@@ -39,8 +39,6 @@
 
     public void setContainerName(String containerName);
 
-<<<<<<< HEAD
-
     public void setResolver(String resolver);
 
     public String getResolver();
@@ -49,6 +47,4 @@
 
     public String getManualIp();
 
-=======
->>>>>>> 3e79682a
 }