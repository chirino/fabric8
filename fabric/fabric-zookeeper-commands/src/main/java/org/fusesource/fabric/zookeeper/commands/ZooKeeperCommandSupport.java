--- conflicted
+++ resolved
@@ -28,38 +28,22 @@
 import org.apache.zookeeper.data.Id;
 import org.fusesource.fabric.zookeeper.ZkClientFacade;
 import org.linkedin.zookeeper.client.IZKClient;
-import org.osgi.framework.ServiceReference;
 
 public abstract class ZooKeeperCommandSupport extends OsgiCommandSupport {
 
     private ZkClientFacade zooKeeper;
     private long maximumConnectionTimeout = 10 * 1000L;
     private long connectionRetryTime = 100L;
-
-<<<<<<< HEAD
+    
     @Override
     protected Object doExecute() throws Exception {
-        ServiceReference sr = getBundleContext().getServiceReference(IZKClient.class.getName());
-        if (sr == null) {
-            throw new Exception("ZooKeeper client not available");
-        }
-        IZKClient zk = getService(IZKClient.class, sr);
-        checkZooKeeperConnected(zk);
-        doExecute(zk);
+        checkZooKeeperConnected();
+        doExecute(zooKeeper);
         return null;
     }
-
+    
     protected abstract void doExecute(IZKClient zk) throws Exception;
-=======
-    public ZkClientFacade getZooKeeper() {
-        return zooKeeper;
-    }
-
-    public void setZooKeeper(ZkClientFacade zooKeeper) {
-        this.zooKeeper = zooKeeper;
-    }
->>>>>>> 68a17cae
-
+    
     protected static String getPermString(int perms) {
         StringBuilder p = new StringBuilder();
         if ((perms & ZooDefs.Perms.CREATE) != 0) {
@@ -145,27 +129,8 @@
      * while for the connection to be established, so we keep checking up to the {@link #getMaximumConnectionTimeout()}
      * until we throw the exception
      */
-<<<<<<< HEAD
-    protected void checkZooKeeperConnected(IZKClient zkClient) throws Exception {
-        long start = System.currentTimeMillis();
-        do {
-            if (zkClient.isConnected()) {
-                return;
-            }
-            try {
-                Thread.sleep(getConnectionRetryTime());
-            } catch (InterruptedException e) {
-                // ignore
-            }
-        } while (System.currentTimeMillis() < start + getMaximumConnectionTimeout());
-
-        if (!zkClient.isConnected()) {
-            throw new Exception("Could not connect to ZooKeeper " + zkClient + " at " + zkClient.getConnectString());
-        }
-=======
     protected void checkZooKeeperConnected() throws Exception {
         zooKeeper.checkConnected(getMaximumConnectionTimeout());
->>>>>>> 68a17cae
     }
 
     public long getConnectionRetryTime() {
@@ -183,4 +148,12 @@
     public void setMaximumConnectionTimeout(long maximumConnectionTimeout) {
         this.maximumConnectionTimeout = maximumConnectionTimeout;
     }
+    
+    public ZkClientFacade getZooKeeper() {
+        return zooKeeper;
+    }
+
+    public void setZooKeeper(ZkClientFacade zooKeeper) {
+        this.zooKeeper = zooKeeper;
+    }
 }