--- conflicted
+++ resolved
@@ -16,12 +16,12 @@
  */
 package org.fusesource.fabric.zookeeper.commands;
 
-import java.net.URL;
-
 import org.apache.felix.gogo.commands.Argument;
 import org.apache.felix.gogo.commands.Command;
 import org.apache.felix.gogo.commands.Option;
 import org.linkedin.zookeeper.client.IZKClient;
+
+import java.net.URL;
 
 @Command(name = "set", scope = "zk", description = "Set a node's data")
 public class Set extends ZooKeeperCommandSupport {
@@ -36,19 +36,14 @@
     String data;
 
     @Override
-<<<<<<< HEAD
     protected void doExecute(IZKClient zk) throws Exception {
 
-=======
-    protected Object doExecute() throws Exception {
-       checkZooKeeperConnected();
->>>>>>> 68a17cae
         String nodeData = data;
 
         if (importUrl) {
             nodeData = loadUrl(new URL(data));
         }
-
+        
         zk.setData(path, nodeData);
     }
 }