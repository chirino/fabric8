<!--
  Copyright (C) FuseSource, Inc.
  http://fusesource.com

  Licensed under the Apache License, Version 2.0 (the "License");
  you may not use this file except in compliance with the License.
  You may obtain a copy of the License at

     http://www.apache.org/licenses/LICENSE-2.0

  Unless required by applicable law or agreed to in writing, software
  distributed under the License is distributed on an "AS IS" BASIS,
  WITHOUT WARRANTIES OR CONDITIONS OF ANY KIND, either express or implied.
  See the License for the specific language governing permissions and
  limitations under the License.
  -->
<project xmlns="http://maven.apache.org/POM/4.0.0" xmlns:xsi="http://www.w3.org/2001/XMLSchema-instance" xsi:schemaLocation="http://maven.apache.org/POM/4.0.0 http://maven.apache.org/maven-v4_0_0.xsd">
    <modelVersion>4.0.0</modelVersion>

    <parent>
        <groupId>org.fusesource.fabric</groupId>
        <artifactId>fabric-examples</artifactId>
        <version>7.0-SNAPSHOT</version>
<<<<<<< HEAD
        <relativePath>..</relativePath>
=======
>>>>>>> 19be0632
    </parent>

    <groupId>org.fusesource.fabric.fabric-examples</groupId>
    <artifactId>fabric-camel-cluster</artifactId>
    <packaging>pom</packaging>
    <name>Fuse Fabric :: Example :: Cluster with Fabric Camel</name>
    <description>Example showing a fabric cluster with camel and loadbalancing</description>

    <modules>
        <module>camel-server</module>
        <module>camel-client</module>
        <module>features</module>
    </modules>

    <properties>
        <build-helper-maven-plugin.version>1.5</build-helper-maven-plugin.version>
        <felix-plugin.version>2.1.0</felix-plugin.version>

        <osgi-import-pkg>*</osgi-import-pkg>
        <osgi-export-pkg />
        <osgi-private-pkg />
        <osgi-dynamic-pkg />
        <require-bundle />
        <spring-context />
    </properties>

    <dependencies>
        <dependency>
            <groupId>org.apache.camel</groupId>
            <artifactId>camel-core</artifactId>
            <version>${camel-version}</version>
        </dependency>
        <dependency>
            <groupId>org.apache.camel</groupId>
            <artifactId>camel-spring</artifactId>
            <version>${camel-version}</version>
        </dependency>
    </dependencies>

    <build>
        <plugins>
			<!-- to compile with 1.6 -->
			<plugin>
				<groupId>org.apache.maven.plugins</groupId>
				<artifactId>maven-compiler-plugin</artifactId>
				<configuration>
					<source>1.6</source>
					<target>1.6</target>
				</configuration>
			</plugin>

        <!-- to generate the MANIFEST-FILE of the bundle -->
		<plugin>
				<groupId>org.apache.felix</groupId>
				<artifactId>maven-bundle-plugin</artifactId>
				<extensions>true</extensions>
				<version>${felix-plugin.version}</version>
				<configuration>
					<instructions>
						<Bundle-SymbolicName>${project.artifactId}</Bundle-SymbolicName>
						<Import-Package>
                            ${osgi-import-pkg}
					    </Import-Package>
						<Export-Package>
                            ${osgi-export-pkg}
					    </Export-Package>
						<Private-Package>
                            ${osgi-private-pkg}
						</Private-Package>
                        <DynamicImport-Package>
                            ${osgi-dynamic-pkg}
						</DynamicImport-Package>
                        <_failok>true</_failok>
                        <Include-Resource>src/main/resources</Include-Resource>
                        <Require-Bundle>${require-bundle}</Require-Bundle>
                        <Spring-Context>${spring-context}</Spring-Context>
					</instructions>
				</configuration>
			</plugin>
        </plugins>
    </build>


</project><|MERGE_RESOLUTION|>--- conflicted
+++ resolved
@@ -21,10 +21,7 @@
         <groupId>org.fusesource.fabric</groupId>
         <artifactId>fabric-examples</artifactId>
         <version>7.0-SNAPSHOT</version>
-<<<<<<< HEAD
         <relativePath>..</relativePath>
-=======
->>>>>>> 19be0632
     </parent>
 
     <groupId>org.fusesource.fabric.fabric-examples</groupId>
