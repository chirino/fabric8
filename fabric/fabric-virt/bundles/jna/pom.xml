--- conflicted
+++ resolved
@@ -20,11 +20,7 @@
     <parent>
         <artifactId>bundles</artifactId>
         <groupId>org.fusesource.fabric.virt</groupId>
-<<<<<<< HEAD
         <version>7.0-SNAPSHOT</version>
-=======
-        <version>99-master-SNAPSHOT</version>
->>>>>>> 76098338
         <relativePath>..</relativePath>
     </parent>
     <modelVersion>4.0.0</modelVersion>
