<?xml version="1.0" encoding="UTF-8"?>
<!--
  Copyright (C) FuseSource, Inc.
  http://fusesource.com

  Licensed under the Apache License, Version 2.0 (the "License");
  you may not use this file except in compliance with the License.
  You may obtain a copy of the License at

     http://www.apache.org/licenses/LICENSE-2.0

  Unless required by applicable law or agreed to in writing, software
  distributed under the License is distributed on an "AS IS" BASIS,
  WITHOUT WARRANTIES OR CONDITIONS OF ANY KIND, either express or implied.
  See the License for the specific language governing permissions and
  limitations under the License.
  -->

<project xmlns="http://maven.apache.org/POM/4.0.0" xmlns:xsi="http://www.w3.org/2001/XMLSchema-instance" xsi:schemaLocation="http://maven.apache.org/POM/4.0.0 http://maven.apache.org/maven-v4_0_0.xsd">

  <modelVersion>4.0.0</modelVersion>

  <parent>
    <groupId>org.fusesource.fabric</groupId>
    <artifactId>fabric-scala</artifactId>
<<<<<<< HEAD
    <version>7.0-SNAPSHOT</version>
=======
    <version>99-master-SNAPSHOT</version>
>>>>>>> 76098338
    <relativePath>../fabric-scala</relativePath>
  </parent>

  <artifactId>fabric-camel-dslio</artifactId>
  <packaging>bundle</packaging>
  
  <name>${project.artifactId}</name>
  <description>Fuse Fabric :: Camel DSL IO API</description>

  <dependencies>
    <dependency>
        <groupId>org.slf4j</groupId>
        <artifactId>slf4j-api</artifactId>
    </dependency>
    <dependency>
      <groupId>org.apache.camel</groupId>
      <artifactId>camel-core</artifactId>
      <version>${camel-version}</version>
    </dependency>

    <!-- testing -->
    <dependency>
      <groupId>org.apache.camel</groupId>
      <artifactId>camel-test</artifactId>
      <version>${camel-version}</version>
      <scope>test</scope>
    </dependency>
  </dependencies>

</project><|MERGE_RESOLUTION|>--- conflicted
+++ resolved
@@ -23,11 +23,7 @@
   <parent>
     <groupId>org.fusesource.fabric</groupId>
     <artifactId>fabric-scala</artifactId>
-<<<<<<< HEAD
     <version>7.0-SNAPSHOT</version>
-=======
-    <version>99-master-SNAPSHOT</version>
->>>>>>> 76098338
     <relativePath>../fabric-scala</relativePath>
   </parent>
 
