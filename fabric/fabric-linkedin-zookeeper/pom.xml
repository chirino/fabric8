<!--
  Copyright (C) FuseSource, Inc.
  http://fusesource.com

  Licensed under the Apache License, Version 2.0 (the "License");
  you may not use this file except in compliance with the License.
  You may obtain a copy of the License at

     http://www.apache.org/licenses/LICENSE-2.0

  Unless required by applicable law or agreed to in writing, software
  distributed under the License is distributed on an "AS IS" BASIS,
  WITHOUT WARRANTIES OR CONDITIONS OF ANY KIND, either express or implied.
  See the License for the specific language governing permissions and
  limitations under the License.
  -->
<project xmlns="http://maven.apache.org/POM/4.0.0" xmlns:xsi="http://www.w3.org/2001/XMLSchema-instance" xsi:schemaLocation="http://maven.apache.org/POM/4.0.0 http://maven.apache.org/maven-v4_0_0.xsd">
    <modelVersion>4.0.0</modelVersion>

    <parent>
        <groupId>org.fusesource.fabric</groupId>
        <artifactId>fabric-project</artifactId>
        <version>7.0-SNAPSHOT</version>
<<<<<<< HEAD
        <relativePath>..</relativePath>
=======
>>>>>>> 19be0632
    </parent>

    <artifactId>fabric-linkedin-zookeeper</artifactId>
    <packaging>bundle</packaging>

    <name>${project.artifactId}</name>
    <description>Fuse Fabric :: LinkedIn ZooKeeper Bundle</description>

    <properties>
        <fuse.osgi.export>
            org.linkedin.zookeeper*;version=${linkedin-zookeeper-version};-noimport:=true,
            org.linkedin.util.*;-noimport:=true,
            org.jasypt.*;-noimport:=true,
            org.jcraft.jsch.*;-noimport:=true,
            org.apache.zookeeper*;version="${zookeeper-version}";-noimport:=true,
        </fuse.osgi.export>

        <!--
          TODO maybe make a few of these optional?
          e.g. org.hibernate, org.acegisecurity, org.springframework, javax.servlet?
          -->

        <fuse.osgi.import.before.defaults>
            !org.apache.log4j.jmx,
            !org.apache.log4j.spi,
            !org.apache.wicket*,
            !org.hibernate*,
            !org.springframework*,
            !javax.servlet*,
            !org.acegisecurity.providers.encoding*,
            !jline*,
            !org.xml.*,
            !javax.xml.parsers,
            !com.ibm.icu.*,
            !com.sun.management,
            !org.jboss.netty*,
            !sun.security.krb5
        </fuse.osgi.import.before.defaults>
        <fuse.osgi.import.additional>
            org.apache.log4j*;version="[1.2,2)"
        </fuse.osgi.import.additional>
        <fuse.osgi.private.pkg>
            org.apache.jute*
        </fuse.osgi.private.pkg>
    </properties>

    <dependencies>
        <dependency>
            <groupId>org.linkedin</groupId>
            <artifactId>org.linkedin.zookeeper-impl</artifactId>
            <scope>compile</scope>
        </dependency>
        <dependency>
            <groupId>org.linkedin</groupId>
            <artifactId>org.linkedin.util-core</artifactId>
            <scope>compile</scope>
        </dependency>
        <dependency>
            <groupId>org.apache.zookeeper</groupId>
            <artifactId>zookeeper</artifactId>
            <scope>compile</scope>
        </dependency>
      <dependency>
          <groupId>org.jasypt</groupId>
          <artifactId>jasypt</artifactId>
          <version>${jasypt-version}</version>
          <!-- TODO reconsider lite classifier when UserService is moved from fabric-core
          <classifier>lite</classifier>
          -->
          <scope>compile</scope>
      </dependency>
      <dependency>
          <groupId>com.jcraft</groupId>
          <artifactId>jsch</artifactId>
          <version>0.1.42</version>
          <scope>compile</scope>
      </dependency>
    </dependencies>

    <build>
        <plugins>
        </plugins>
    </build>

</project><|MERGE_RESOLUTION|>--- conflicted
+++ resolved
@@ -21,10 +21,7 @@
         <groupId>org.fusesource.fabric</groupId>
         <artifactId>fabric-project</artifactId>
         <version>7.0-SNAPSHOT</version>
-<<<<<<< HEAD
         <relativePath>..</relativePath>
-=======
->>>>>>> 19be0632
     </parent>
 
     <artifactId>fabric-linkedin-zookeeper</artifactId>
