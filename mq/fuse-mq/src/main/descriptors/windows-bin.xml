<?xml version="1.0" encoding="UTF-8"?>
<!--
  Copyright (C) FuseSource, Inc.
  http://fusesource.com

  Licensed under the Apache License, Version 2.0 (the "License");
  you may not use this file except in compliance with the License.
  You may obtain a copy of the License at

     http://www.apache.org/licenses/LICENSE-2.0

  Unless required by applicable law or agreed to in writing, software
  distributed under the License is distributed on an "AS IS" BASIS,
  WITHOUT WARRANTIES OR CONDITIONS OF ANY KIND, either express or implied.
  See the License for the specific language governing permissions and
  limitations under the License.
  -->
<assembly>
    <id>windows-bin</id>

    <formats>
        <format>zip</format>
    </formats>

    <fileSets>
        <!-- Expanded fabric Runtime -->
        <fileSet>
            <directory>target/dependencies/win/fuse-fabric-${project.version}</directory>
            <outputDirectory>/</outputDirectory>
            <excludes>
                <exclude>system/**</exclude>
                <exclude>**/demos/**</exclude>
                <exclude>bin/create</exclude>
                <exclude>bin/fabric</exclude>
                <exclude>bin/fusefabric.bat</exclude>
                <exclude>bin/setenv.bat</exclude>
                <exclude>etc/custom.properties</exclude>
<<<<<<< HEAD
=======
                <exclude>etc/system.properties</exclude>
                <exclude>etc/users.properties</exclude>
                <exclude>etc/org.ops4j.pax.logging.cfg</exclude>
>>>>>>> 3cc7874f
                <exclude>etc/org.apache.karaf.features.cfg</exclude>
                <exclude>lib/*-version.jar</exclude>
                <exclude>fabric_license.txt</exclude>
                <exclude>fabric_notices.txt</exclude>
                <exclude>fabric_dependencies.txt</exclude>
                <exclude>LICENSE</exclude>
                <exclude>NOTICE</exclude>
                <exclude>README</exclude>
                <exclude>readme.txt</exclude>
                <exclude>RELEASE-NOTES</exclude>
                <exclude>karaf-manual*</exclude>
            </excludes>
        </fileSet>

        <!-- System repo -->
        <fileSet>
            <directory>target/features-repo</directory>
            <outputDirectory>/system/</outputDirectory>
        </fileSet>

        <fileSet>
            <directory>target/classes/bin</directory>
            <outputDirectory>/bin/</outputDirectory>
            <lineEnding>dos</lineEnding>
            <includes>
                <include>*.bat</include>
            </includes>
            <fileMode>0644</fileMode>
        </fileSet>

        <fileSet>
            <directory>target/classes/etc</directory>
            <outputDirectory>/etc/</outputDirectory>
            <lineEnding>dos</lineEnding>
            <fileMode>0644</fileMode>
        </fileSet>

        <fileSet>
            <directory>${basedir}/target/features-repo</directory>
            <outputDirectory>system</outputDirectory>
        </fileSet>

        <fileSet>
            <directory>target/classes</directory>
            <outputDirectory>/</outputDirectory>
            <includes>
                <include>mq_license.txt</include>
            </includes>
            <lineEnding>dos</lineEnding>
            <fileMode>0644</fileMode>
        </fileSet>
        <fileSet>
            <directory>target/classes</directory>
            <outputDirectory>/</outputDirectory>
            <includes>
                <include>readme.txt</include>
            </includes>
            <lineEnding>dos</lineEnding>
            <fileMode>0644</fileMode>
            <filtered>true</filtered>
        </fileSet>

        <fileSet>
            <directory>target/classes/licenses</directory>
            <outputDirectory>/licenses/</outputDirectory>
            <lineEnding>dos</lineEnding>
            <fileMode>0644</fileMode>
        </fileSet>
    </fileSets>

    <files>
        <file>
            <source>${basedir}/target/dependencies/win/fuse-fabric-${project.version}/bin/fusefabric.bat</source>
            <outputDirectory>/bin/</outputDirectory>
            <destName>fusemq.bat</destName>
            <fileMode>0755</fileMode>
            <lineEnding>dos</lineEnding>
        </file>
        <file>
            <source>${basedir}/target/META-INF/NOTICE</source>
            <outputDirectory>/</outputDirectory>
            <destName>mq_notices.txt</destName>
            <fileMode>0644</fileMode>
            <lineEnding>dos</lineEnding>
        </file>
        <file>
            <source>${basedir}/target/target/maven-shared-archive-resources/META-INF/DEPENDENCIES</source>
            <outputDirectory>/</outputDirectory>
            <destName>mq_dependencies.txt</destName>
            <fileMode>0644</fileMode>
            <lineEnding>dos</lineEnding>
        </file>
        <file>
            <source>${basedir}/target/dependencies/win/apache-activemq-${activemq.version}-bin.zip</source>
            <outputDirectory>extras</outputDirectory>
        </file>       
    </files>

  <componentDescriptors>
    <componentDescriptor>${basedir}/src/main/descriptors/common-bin.xml</componentDescriptor>
  </componentDescriptors>

</assembly><|MERGE_RESOLUTION|>--- conflicted
+++ resolved
@@ -35,12 +35,9 @@
                 <exclude>bin/fusefabric.bat</exclude>
                 <exclude>bin/setenv.bat</exclude>
                 <exclude>etc/custom.properties</exclude>
-<<<<<<< HEAD
-=======
                 <exclude>etc/system.properties</exclude>
                 <exclude>etc/users.properties</exclude>
                 <exclude>etc/org.ops4j.pax.logging.cfg</exclude>
->>>>>>> 3cc7874f
                 <exclude>etc/org.apache.karaf.features.cfg</exclude>
                 <exclude>lib/*-version.jar</exclude>
                 <exclude>fabric_license.txt</exclude>
