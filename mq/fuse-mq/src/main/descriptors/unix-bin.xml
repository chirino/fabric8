--- conflicted
+++ resolved
@@ -32,11 +32,8 @@
                 <exclude>**/demos/**</exclude>
                 <exclude>bin/**</exclude>
                 <exclude>etc/custom.properties</exclude>
-<<<<<<< HEAD
-=======
                 <exclude>etc/system.properties</exclude>
                 <exclude>etc/users.properties</exclude>
->>>>>>> 3cc7874f
                 <exclude>etc/org.apache.karaf.features.cfg</exclude>
                 <exclude>etc/org.ops4j.pax.logging.cfg</exclude>
                 <exclude>lib/*-version.jar</exclude>
