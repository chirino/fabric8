<!--
  Copyright (C) FuseSource, Inc.
  http://fusesource.com

  Licensed under the Apache License, Version 2.0 (the "License");
  you may not use this file except in compliance with the License.
  You may obtain a copy of the License at

     http://www.apache.org/licenses/LICENSE-2.0

  Unless required by applicable law or agreed to in writing, software
  distributed under the License is distributed on an "AS IS" BASIS,
  WITHOUT WARRANTIES OR CONDITIONS OF ANY KIND, either express or implied.
  See the License for the specific language governing permissions and
  limitations under the License.
  -->

<project xmlns="http://maven.apache.org/POM/4.0.0" xmlns:xsi="http://www.w3.org/2001/XMLSchema-instance" xsi:schemaLocation="http://maven.apache.org/POM/4.0.0 http://maven.apache.org/maven-v4_0_0.xsd">
  <modelVersion>4.0.0</modelVersion>

  <parent>
    <groupId>org.fusesource</groupId>
    <artifactId>fuse-project</artifactId>
<<<<<<< HEAD
    <version>7.0-SNAPSHOT</version>
=======
    <version>99-master-SNAPSHOT</version>
>>>>>>> 76098338
  </parent>

  <groupId>org.fusesource.mq</groupId>
  <artifactId>mq-project</artifactId>
  <packaging>pom</packaging>
  <name>Fuse MQ :: Project</name>
  <description>Fuse MQ :: Project</description>

  <properties>
    <fuse.osgi.export>org.fusesource.mq.*;version=${fuse.osgi.version};-noimport:=true</fuse.osgi.export>
  </properties>

  <modules>
    <module>mq-fabric</module>
    <!-- no longer required? 
    <module>mq-bundle</module>
    -->
    <module>mq-branding</module>
    <module>fuse-mq</module>
    <!-- <module>mq-leveldb</module> -->
  </modules>

</project><|MERGE_RESOLUTION|>--- conflicted
+++ resolved
@@ -21,11 +21,7 @@
   <parent>
     <groupId>org.fusesource</groupId>
     <artifactId>fuse-project</artifactId>
-<<<<<<< HEAD
     <version>7.0-SNAPSHOT</version>
-=======
-    <version>99-master-SNAPSHOT</version>
->>>>>>> 76098338
   </parent>
 
   <groupId>org.fusesource.mq</groupId>
