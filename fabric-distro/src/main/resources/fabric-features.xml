--- conflicted
+++ resolved
@@ -96,19 +96,12 @@
     <feature name="fabric-commands" version="${project.version}" resolver="(obr)">
         <feature version="${project.version}">fabric-zookeeper</feature>
         <feature version="${project.version}">fabric-maven-proxy</feature>
-<<<<<<< HEAD
+
+        <bundle dependency="true">mvn:org.apache.servicemix.bundles/org.apache.servicemix.bundles.jsch/${jsch-smx-version}</bundle>
 
         <bundle>mvn:com.weiglewilczek.scala-lang-osgi/scala-library/${scala-osgi-version}</bundle>
         <bundle dependency="true">mvn:org.codehaus.jackson/jackson-core-asl/${jackson-version}</bundle>
         <bundle dependency="true">mvn:org.codehaus.jackson/jackson-mapper-asl/${jackson-version}</bundle>
-=======
-        <bundle dependency="true">mvn:org.apache.servicemix.bundles/org.apache.servicemix.bundles.jsch/${jsch-smx-version}</bundle>
-
-        <!-- TODO - replace with 2.9.0 version when available
-        <bundle>mvn:org.apache.servicemix.bundles/org.apache.servicemix.bundles.scala-library/2.8.1_1</bundle>
-        -->
-        <bundle>mvn:com.weiglewilczek.scala-lang-osgi/scala-library/${scala-osgi-version}</bundle>
->>>>>>> b405f80b
         <bundle>mvn:org.fusesource.fabric/fabric-core/${project.version}</bundle>
         
         <bundle dependency="true">mvn:org.apache.servicemix.bundles/org.apache.servicemix.bundles.jsch/${jsch-smx-version}</bundle>
@@ -136,10 +129,7 @@
     </feature>
 
     <feature name="fabric-groups" version="${project.version}" resolver="(obr)">
-<<<<<<< HEAD
         <bundle>mvn:com.weiglewilczek.scala-lang-osgi/scala-library/${scala-osgi-version}</bundle>
-=======
->>>>>>> b405f80b
         <bundle dependency="true">mvn:org.fusesource.fabric/fabric-groups/${project.version}</bundle>
     </feature>
 
