--- conflicted
+++ resolved
@@ -67,10 +67,7 @@
         TestImport testImport = new TestImport();
         testImport.setSource("target/test-classes/zkexport");
         testImport.setNRegEx(new String[] {"dummy"});
-<<<<<<< HEAD
-=======
         testImport.setZooKeeper(zookeeper);
->>>>>>> 68a17cae
         try {
             testImport.doExecute(client);
         } catch (Exception e) {
@@ -110,11 +107,4 @@
         return 1;
     }
 
-    public ZkClientFacade getZookeeper() {
-        return zookeeper;
-    }
-
-    public void setZookeeper(ZkClientFacade zookeeper) {
-        this.zookeeper = zookeeper;
-    }
 }