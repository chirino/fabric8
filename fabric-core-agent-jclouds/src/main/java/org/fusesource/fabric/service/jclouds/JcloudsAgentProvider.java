--- conflicted
+++ resolved
@@ -130,11 +130,7 @@
                 }
             }
 
-<<<<<<< HEAD
-            doCreateAgent(proxyUri, name, number, zooKeeperUrl, isClusterServer, debugAgent, imageId, hardwareId, locationId, group, user, instanceType, providerName, identity, credential, owner);
-=======
-            doCreateAgent(proxyUri, name, number, zooKeeperUrl, debugAgent, imageId, hardwareId, locationId, group, user, instanceType, providerName, identity, credential, owner, DEFAULT_SSH_PORT);
->>>>>>> a2eccc19
+            doCreateAgent(proxyUri, name, number, zooKeeperUrl, isClusterServer, debugAgent, imageId, hardwareId, locationId, group, user, instanceType, providerName, identity, credential, owner, DEFAULT_SSH_PORT);
         } catch (FabricException e) {
             throw e;
         } catch (Exception e) {
@@ -157,36 +153,13 @@
     public boolean create(CreateAgentArguments createArgs, String name, String zooKeeperUrl) throws Exception {
         if (createArgs instanceof CreateJCloudsAgentArguments) {
             CreateJCloudsAgentArguments args = (CreateJCloudsAgentArguments) createArgs;
-
-<<<<<<< HEAD
-            boolean isClusterServer = args.isClusterServer();
-            boolean debugAgent = args.isDebugAgent();
-            int number = args.getNumber();
-            String imageId = args.getImageId();
-            String hardwareId = args.getHardwareId();
-            String locationId = args.getLocationId();
-            String group = args.getGroup();
-            String user = args.getUser();
-            JCloudsInstanceType instanceType = args.getInstanceType();
-            String providerName = args.getProviderName();
-            String identity = args.getIdentity();
-            String credential = args.getCredential();
-            String owner = args.getOwner();
-            URI proxyURI = args.getProxyUri();
-
-            doCreateAgent(proxyURI, name, number, zooKeeperUrl, isClusterServer, debugAgent, imageId, hardwareId, locationId, group, user, instanceType, providerName, identity, credential, owner);
-            return true;
-=======
             return doCreateAgent(args, name, zooKeeperUrl, DEFAULT_SSH_PORT) != null;
->>>>>>> a2eccc19
         }
         return false;
     }
 
-<<<<<<< HEAD
-    protected void doCreateAgent(URI proxyUri, String name, int number, String zooKeeperUrl,boolean isClusterServer, boolean debugAgent, String imageId, String hardwareId, String locationId, String group, String user, JCloudsInstanceType instanceType, String providerName, String identity, String credential, String owner) throws MalformedURLException, RunNodesException, URISyntaxException {
-=======
     protected String doCreateAgent(CreateJCloudsAgentArguments args, String name, String zooKeeperUrl, int returnPort) throws MalformedURLException, RunNodesException, URISyntaxException {
+        boolean isClusterServer = args.isClusterServer();
         boolean debugAgent = args.isDebugAgent();
         int number = args.getNumber();
         String imageId = args.getImageId();
@@ -201,7 +174,7 @@
         String owner = args.getOwner();
         URI proxyURI = args.getProxyUri();
 
-        return doCreateAgent(proxyURI, name, number, zooKeeperUrl, debugAgent, imageId, hardwareId, locationId, group, user, instanceType, providerName, identity, credential, owner, returnPort);
+        return doCreateAgent(proxyURI, name, number, zooKeeperUrl, isClusterServer, debugAgent, imageId, hardwareId, locationId, group, user, instanceType, providerName, identity, credential, owner, returnPort);
     }
 
     /**
@@ -213,8 +186,7 @@
         return doCreateAgent(createArgs, name, null, zkPort);
     }
 
-    protected String doCreateAgent(URI proxyUri, String name, int number, String zooKeeperUrl, boolean debugAgent, String imageId, String hardwareId, String locationId, String group, String user, JCloudsInstanceType instanceType, String providerName, String identity, String credential, String owner, int returnPort) throws MalformedURLException, RunNodesException, URISyntaxException {
->>>>>>> a2eccc19
+    protected String doCreateAgent(URI proxyUri, String name, int number, String zooKeeperUrl, boolean isClusterServer, boolean debugAgent, String imageId, String hardwareId, String locationId, String group, String user, JCloudsInstanceType instanceType, String providerName, String identity, String credential, String owner, int returnPort) throws MalformedURLException, RunNodesException, URISyntaxException {
         ComputeService computeService = computeServiceMap.get(providerName);
         if (computeService == null) {
             //Iterable<? extends Module> modules = ImmutableSet.of(new Log4JLoggingModule(), new JschSshClientModule());
